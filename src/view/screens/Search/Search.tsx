import React from 'react'
import {
  View,
  StyleSheet,
  ActivityIndicator,
  TextInput,
  Pressable,
  Platform,
} from 'react-native'
import {ScrollView, CenteredView} from '#/view/com/util/Views'
import {List} from '#/view/com/util/List'
import {AppBskyActorDefs, AppBskyFeedDefs, moderateProfile} from '@atproto/api'
import {msg, Trans} from '@lingui/macro'
import {useLingui} from '@lingui/react'
import {
  FontAwesomeIcon,
  FontAwesomeIconStyle,
} from '@fortawesome/react-native-fontawesome'
import {useFocusEffect} from '@react-navigation/native'

import {logger} from '#/logger'
import {
  NativeStackScreenProps,
  SearchTabNavigatorParams,
} from 'lib/routes/types'
import {Text} from '#/view/com/util/text/Text'
import {ProfileCardFeedLoadingPlaceholder} from 'view/com/util/LoadingPlaceholder'
import {ProfileCardWithFollowBtn} from '#/view/com/profile/ProfileCard'
import {Post} from '#/view/com/post/Post'
import {Pager} from '#/view/com/pager/Pager'
import {TabBar} from '#/view/com/pager/TabBar'
import {HITSLOP_10} from '#/lib/constants'
import {useWebMediaQueries} from 'lib/hooks/useWebMediaQueries'
import {usePalette} from '#/lib/hooks/usePalette'
import {useTheme} from 'lib/ThemeContext'
import {useSession} from '#/state/session'
import {useGetSuggestedFollowersByActor} from '#/state/queries/suggested-follows'
import {useSearchPostsQuery} from '#/state/queries/search-posts'
import {useActorSearch} from '#/state/queries/actor-search'
import {useActorAutocompleteFn} from '#/state/queries/actor-autocomplete'
import {useSetDrawerOpen} from '#/state/shell'
import {useAnalytics} from '#/lib/analytics/analytics'
import {MagnifyingGlassIcon} from '#/lib/icons'
import {useModerationOpts} from '#/state/queries/preferences'
import {SearchResultCard} from '#/view/shell/desktop/Search'
import {useSetMinimalShellMode, useSetDrawerSwipeDisabled} from '#/state/shell'
import {isWeb} from '#/platform/detection'
import {listenSoftReset} from '#/state/events'
import {s} from '#/lib/styles'

function Loader() {
  const pal = usePalette('default')
  const {isMobile} = useWebMediaQueries()
  return (
    <CenteredView
      style={[
        // @ts-ignore web only -prf
        {
          padding: 18,
          height: isWeb ? '100vh' : undefined,
        },
        pal.border,
      ]}
      sideBorders={!isMobile}>
      <ActivityIndicator />
    </CenteredView>
  )
}

function EmptyState({message, error}: {message: string; error?: string}) {
  const pal = usePalette('default')
  const {isMobile} = useWebMediaQueries()

  return (
    <CenteredView
      sideBorders={!isMobile}
      style={[
        pal.border,
        // @ts-ignore web only -prf
        {
          padding: 18,
          height: isWeb ? '100vh' : undefined,
        },
      ]}>
      <View style={[pal.viewLight, {padding: 18, borderRadius: 8}]}>
        <Text style={[pal.text]}>
          <Trans>{message}</Trans>
        </Text>

        {error && (
          <>
            <View
              style={[
                {
                  marginVertical: 12,
                  height: 1,
                  width: '100%',
                  backgroundColor: pal.text.color,
                  opacity: 0.2,
                },
              ]}
            />

            <Text style={[pal.textLight]}>
              <Trans>Error:</Trans> {error}
            </Text>
          </>
        )}
      </View>
    </CenteredView>
  )
}

function SearchScreenSuggestedFollows() {
  const pal = usePalette('default')
  const {currentAccount} = useSession()
  const [suggestions, setSuggestions] = React.useState<
    AppBskyActorDefs.ProfileViewBasic[]
  >([])
  const getSuggestedFollowsByActor = useGetSuggestedFollowersByActor()

  React.useEffect(() => {
    async function getSuggestions() {
      const friends = await getSuggestedFollowsByActor(
        currentAccount!.did,
      ).then(friendsRes => friendsRes.suggestions)

      if (!friends) return // :(

      const friendsOfFriends = new Map<
        string,
        AppBskyActorDefs.ProfileViewBasic
      >()

      await Promise.all(
        friends.slice(0, 4).map(friend =>
          getSuggestedFollowsByActor(friend.did).then(foafsRes => {
            for (const user of foafsRes.suggestions) {
              friendsOfFriends.set(user.did, user)
            }
          }),
        ),
      )

      setSuggestions(Array.from(friendsOfFriends.values()))
    }

    try {
      getSuggestions()
    } catch (e) {
      logger.error(`SearchScreenSuggestedFollows: failed to get suggestions`, {
        error: e,
      })
    }
  }, [currentAccount, setSuggestions, getSuggestedFollowsByActor])

  return suggestions.length ? (
    <List
      data={suggestions}
      renderItem={({item}) => <ProfileCardWithFollowBtn profile={item} noBg />}
      keyExtractor={item => item.did}
      // @ts-ignore web only -prf
      desktopFixedHeight
      contentContainerStyle={{paddingBottom: 1200}}
      keyboardShouldPersistTaps="handled"
      keyboardDismissMode="on-drag"
    />
  ) : (
    <CenteredView sideBorders style={[pal.border, s.hContentRegion]}>
      <ProfileCardFeedLoadingPlaceholder />
      <ProfileCardFeedLoadingPlaceholder />
    </CenteredView>
  )
}

type SearchResultSlice =
  | {
      type: 'post'
      key: string
      post: AppBskyFeedDefs.PostView
    }
  | {
      type: 'loadingMore'
      key: string
    }

function SearchScreenPostResults({query}: {query: string}) {
  const {_} = useLingui()
  const [isPTR, setIsPTR] = React.useState(false)
  const {
    isFetched,
    data: results,
    isFetching,
    error,
    refetch,
    fetchNextPage,
    isFetchingNextPage,
    hasNextPage,
  } = useSearchPostsQuery({query})

  const onPullToRefresh = React.useCallback(async () => {
    setIsPTR(true)
    await refetch()
    setIsPTR(false)
  }, [setIsPTR, refetch])
  const onEndReached = React.useCallback(() => {
    if (isFetching || !hasNextPage || error) return
    fetchNextPage()
  }, [isFetching, error, hasNextPage, fetchNextPage])

  const posts = React.useMemo(() => {
    return results?.pages.flatMap(page => page.posts) || []
  }, [results])
  const items = React.useMemo(() => {
    let temp: SearchResultSlice[] = []

    const seenUris = new Set()
    for (const post of posts) {
      if (seenUris.has(post.uri)) {
        continue
      }
      temp.push({
        type: 'post',
        key: post.uri,
        post,
      })
      seenUris.add(post.uri)
    }

    if (isFetchingNextPage) {
      temp.push({
        type: 'loadingMore',
        key: 'loadingMore',
      })
    }

    return temp
  }, [posts, isFetchingNextPage])

  return error ? (
    <EmptyState
      message={_(
        msg`We're sorry, but your search could not be completed. Please try again in a few minutes.`,
      )}
      error={error.toString()}
    />
  ) : (
    <>
      {isFetched ? (
        <>
          {posts.length ? (
            <List
              data={items}
              renderItem={({item}) => {
                if (item.type === 'post') {
                  return <Post post={item.post} />
                } else {
                  return <Loader />
                }
              }}
              keyExtractor={item => item.key}
              refreshing={isPTR}
              onRefresh={onPullToRefresh}
              onEndReached={onEndReached}
              // @ts-ignore web only -prf
              desktopFixedHeight
              contentContainerStyle={{paddingBottom: 100}}
            />
          ) : (
            <EmptyState message={_(msg`No results found for ${query}`)} />
          )}
        </>
      ) : (
        <Loader />
      )}
    </>
  )
}

function SearchScreenUserResults({query}: {query: string}) {
  const {_} = useLingui()
  const {data: results, isFetched} = useActorSearch(query)

  return isFetched && results ? (
    <>
      {results.length ? (
        <List
          data={results}
          renderItem={({item}) => (
            <ProfileCardWithFollowBtn profile={item} noBg />
          )}
          keyExtractor={item => item.did}
          // @ts-ignore web only -prf
          desktopFixedHeight
          contentContainerStyle={{paddingBottom: 100}}
        />
      ) : (
        <EmptyState message={_(msg`No results found for ${query}`)} />
      )}
    </>
  ) : (
    <Loader />
  )
}

const SECTIONS_LOGGEDOUT = ['Users']
const SECTIONS_LOGGEDIN = ['Posts', 'Users']
export function SearchScreenInner({
  query,
  primarySearch,
}: {
  query?: string
  primarySearch?: boolean
}) {
  const pal = usePalette('default')
  const setMinimalShellMode = useSetMinimalShellMode()
  const setDrawerSwipeDisabled = useSetDrawerSwipeDisabled()
  const {hasSession} = useSession()
  const {isDesktop} = useWebMediaQueries()

  const onPageSelected = React.useCallback(
    (index: number) => {
      setMinimalShellMode(false)
      setDrawerSwipeDisabled(index > 0)
    },
    [setDrawerSwipeDisabled, setMinimalShellMode],
  )

  if (hasSession) {
    return query ? (
      <Pager
        tabBarPosition="top"
        onPageSelected={onPageSelected}
        renderTabBar={props => (
          <CenteredView sideBorders style={pal.border}>
            <TabBar items={SECTIONS_LOGGEDIN} {...props} />
          </CenteredView>
        )}
        initialPage={0}>
        <View>
          <SearchScreenPostResults query={query} />
        </View>
        <View>
          <SearchScreenUserResults query={query} />
        </View>
      </Pager>
    ) : (
      <View>
        <CenteredView sideBorders style={pal.border}>
          <Text
            type="title"
            style={[
              pal.text,
              pal.border,
              {
                display: 'flex',
                paddingVertical: 12,
                paddingHorizontal: 18,
                fontWeight: 'bold',
              },
            ]}>
            <Trans>Suggested Follows</Trans>
          </Text>
        </CenteredView>

        <SearchScreenSuggestedFollows />
      </View>
    )
  }

  return query ? (
    <Pager
      tabBarPosition="top"
      onPageSelected={onPageSelected}
      renderTabBar={props => (
        <CenteredView sideBorders style={pal.border}>
          <TabBar items={SECTIONS_LOGGEDOUT} {...props} />
        </CenteredView>
      )}
      initialPage={0}>
      <View>
        <SearchScreenUserResults query={query} />
      </View>
    </Pager>
  ) : (
    <CenteredView sideBorders style={pal.border}>
      <View
        // @ts-ignore web only -esb
        style={{
          height: Platform.select({web: '100vh'}),
        }}>
        {isDesktop && (
          <Text
            type="title"
            style={[
              pal.text,
              pal.border,
              {
                display: 'flex',
                paddingVertical: 12,
                paddingHorizontal: 18,
                fontWeight: 'bold',
                borderBottomWidth: 1,
              },
            ]}>
            <Trans>Search</Trans>
          </Text>
        )}

        <View
          style={{
            flexDirection: 'column',
            alignItems: 'center',
            justifyContent: 'center',
            paddingVertical: 30,
            gap: 15,
          }}>
          <MagnifyingGlassIcon
            strokeWidth={3}
            size={isDesktop ? 60 : 60}
            style={pal.textLight}
          />
          <Text type="xl" style={[pal.textLight, {paddingHorizontal: 18}]}>
            {isDesktop && !primarySearch ? (
              <Trans>Find users with the search tool on the right</Trans>
            ) : (
              <Trans>Find users on Bluesky</Trans>
            )}
          </Text>
        </View>
      </View>
    </CenteredView>
  )
}

export function SearchScreen(
  props: NativeStackScreenProps<SearchTabNavigatorParams, 'Search'>,
) {
  const theme = useTheme()
  const textInput = React.useRef<TextInput>(null)
  const {_} = useLingui()
  const pal = usePalette('default')
  const {track} = useAnalytics()
  const setDrawerOpen = useSetDrawerOpen()
  const moderationOpts = useModerationOpts()
  const search = useActorAutocompleteFn()
  const setMinimalShellMode = useSetMinimalShellMode()
  const {isTabletOrDesktop, isTabletOrMobile} = useWebMediaQueries()

  const searchDebounceTimeout = React.useRef<NodeJS.Timeout | undefined>(
    undefined,
  )
  const [isFetching, setIsFetching] = React.useState<boolean>(false)
  const [query, setQuery] = React.useState<string>(props.route?.params?.q || '')
  const [searchResults, setSearchResults] = React.useState<
    AppBskyActorDefs.ProfileViewBasic[]
  >([])
  const [inputIsFocused, setInputIsFocused] = React.useState(false)
  const [showAutocompleteResults, setShowAutocompleteResults] =
    React.useState(false)

  const onPressMenu = React.useCallback(() => {
    track('ViewHeader:MenuButtonClicked')
    setDrawerOpen(true)
  }, [track, setDrawerOpen])
  const onPressCancelSearch = React.useCallback(() => {
    textInput.current?.blur()
    setQuery('')
    setShowAutocompleteResults(false)
    if (searchDebounceTimeout.current)
      clearTimeout(searchDebounceTimeout.current)
  }, [textInput])
  const onPressClearQuery = React.useCallback(() => {
    setQuery('')
    setShowAutocompleteResults(false)
  }, [setQuery])
  const onChangeText = React.useCallback(
    async (text: string) => {
      setQuery(text)

      if (text.length > 0) {
        setIsFetching(true)
        setShowAutocompleteResults(true)

        if (searchDebounceTimeout.current)
          clearTimeout(searchDebounceTimeout.current)

        searchDebounceTimeout.current = setTimeout(async () => {
          const results = await search({query: text, limit: 30})

          if (results) {
            setSearchResults(results)
            setIsFetching(false)
          }
        }, 300)
      } else {
        if (searchDebounceTimeout.current)
          clearTimeout(searchDebounceTimeout.current)
        setSearchResults([])
        setIsFetching(false)
        setShowAutocompleteResults(false)
      }
    },
    [setQuery, search, setSearchResults],
  )
  const onSubmit = React.useCallback(() => {
    setShowAutocompleteResults(false)
  }, [setShowAutocompleteResults])

  const onSoftReset = React.useCallback(() => {
    onPressCancelSearch()
  }, [onPressCancelSearch])

  useFocusEffect(
    React.useCallback(() => {
      setMinimalShellMode(false)
      return listenSoftReset(onSoftReset)
    }, [onSoftReset, setMinimalShellMode]),
  )

  return (
    <View style={{flex: 1}}>
      <CenteredView
        style={[
          styles.header,
          pal.border,
          isTabletOrDesktop && {paddingTop: 10},
        ]}
        sideBorders={isTabletOrDesktop}>
        {isTabletOrMobile && (
          <Pressable
            testID="viewHeaderBackOrMenuBtn"
            onPress={onPressMenu}
            hitSlop={HITSLOP_10}
            style={styles.headerMenuBtn}
            accessibilityRole="button"
            accessibilityLabel={_(msg`Menu`)}
            accessibilityHint="Access navigation links and settings">
            <FontAwesomeIcon
              icon="bars"
              size={18}
              color={pal.colors.textLight}
            />
          </Pressable>
        )}

        <View
          style={[
            {backgroundColor: pal.colors.backgroundLight},
            styles.headerSearchContainer,
          ]}>
          <MagnifyingGlassIcon
            style={[pal.icon, styles.headerSearchIcon]}
            size={21}
          />
          <TextInput
            testID="searchTextInput"
            ref={textInput}
            placeholder="Search"
            placeholderTextColor={pal.colors.textLight}
            selectTextOnFocus
            returnKeyType="search"
            value={query}
            style={[pal.text, styles.headerSearchInput]}
            keyboardAppearance={theme.colorScheme}
            onFocus={() => setInputIsFocused(true)}
            onBlur={() => setInputIsFocused(false)}
            onChangeText={onChangeText}
            onSubmitEditing={onSubmit}
            autoFocus={false}
            accessibilityRole="search"
            accessibilityLabel={_(msg`Search`)}
            accessibilityHint=""
            autoCorrect={false}
            autoCapitalize="none"
          />
          {query ? (
            <Pressable
              testID="searchTextInputClearBtn"
              onPress={onPressClearQuery}
              accessibilityRole="button"
              accessibilityLabel={_(msg`Clear search query`)}
              accessibilityHint=""
              hitSlop={HITSLOP_10}>
              <FontAwesomeIcon
                icon="xmark"
                size={16}
                style={pal.textLight as FontAwesomeIconStyle}
              />
            </Pressable>
          ) : undefined}
        </View>

        {query || inputIsFocused ? (
          <View style={styles.headerCancelBtn}>
            <Pressable
              onPress={onPressCancelSearch}
              accessibilityRole="button"
              hitSlop={HITSLOP_10}>
              <Text style={[pal.text]}>
                <Trans>Cancel</Trans>
              </Text>
            </Pressable>
          </View>
        ) : undefined}
      </CenteredView>

      {showAutocompleteResults && moderationOpts ? (
        <>
          {isFetching ? (
            <Loader />
          ) : (
<<<<<<< HEAD
            <ScrollView style={{height: '100%'}} dataSet={{stableGutters: '1'}}>
=======
            <ScrollView
              style={{height: '100%'}}
              keyboardShouldPersistTaps="handled"
              keyboardDismissMode="on-drag">
>>>>>>> 6e7098e4
              {searchResults.length ? (
                searchResults.map((item, i) => (
                  <SearchResultCard
                    key={item.did}
                    profile={item}
                    moderation={moderateProfile(item, moderationOpts)}
                    style={i === 0 ? {borderTopWidth: 0} : {}}
                  />
                ))
              ) : (
                <EmptyState message={_(msg`No results found for ${query}`)} />
              )}

              <View style={{height: 200}} />
            </ScrollView>
          )}
        </>
      ) : (
        <SearchScreenInner query={query} />
      )}
    </View>
  )
}

const styles = StyleSheet.create({
  header: {
    flexDirection: 'row',
    alignItems: 'center',
    paddingHorizontal: 12,
    paddingVertical: 4,
  },
  headerMenuBtn: {
    width: 30,
    height: 30,
    borderRadius: 30,
    marginRight: 6,
    paddingBottom: 2,
    alignItems: 'center',
    justifyContent: 'center',
  },
  headerSearchContainer: {
    flex: 1,
    flexDirection: 'row',
    alignItems: 'center',
    borderRadius: 30,
    paddingHorizontal: 12,
    paddingVertical: 8,
  },
  headerSearchIcon: {
    marginRight: 6,
    alignSelf: 'center',
  },
  headerSearchInput: {
    flex: 1,
    fontSize: 17,
  },
  headerCancelBtn: {
    paddingLeft: 10,
  },
})<|MERGE_RESOLUTION|>--- conflicted
+++ resolved
@@ -610,14 +610,11 @@
           {isFetching ? (
             <Loader />
           ) : (
-<<<<<<< HEAD
-            <ScrollView style={{height: '100%'}} dataSet={{stableGutters: '1'}}>
-=======
             <ScrollView
               style={{height: '100%'}}
+              dataSet={{stableGutters: '1'}}
               keyboardShouldPersistTaps="handled"
               keyboardDismissMode="on-drag">
->>>>>>> 6e7098e4
               {searchResults.length ? (
                 searchResults.map((item, i) => (
                   <SearchResultCard
