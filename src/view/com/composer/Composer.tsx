--- conflicted
+++ resolved
@@ -92,18 +92,24 @@
 
   const onPressCancel = useCallback(() => {
     if (graphemeLength > 0 || !gallery.isEmpty) {
+      if (store.shell.activeModals.some(modal => modal.name === 'confirm')) {
+        store.shell.closeModal()
+      }
       store.shell.openModal({
         name: 'confirm',
-        title: 'Cancel draft',
-        onPressConfirm: onClose,
+        title: 'Discard draft',
+        onPressConfirm: hackfixOnClose,
         onPressCancel: () => {
           store.shell.closeModal()
         },
-        message: "Are you sure you'd like to cancel this draft?",
+        message: "Are you sure you'd like to discard this draft?",
+        confirmBtnText: 'Discard',
+        confirmBtnStyle: {backgroundColor: colors.red4},
       })
+    } else {
+      hackfixOnClose()
     }
-    hackfixOnClose()
-  }, [store, hackfixOnClose, graphemeLength, gallery, onClose])
+  }, [store, hackfixOnClose, graphemeLength, gallery])
 
   // initial setup
   useEffect(() => {
@@ -114,28 +120,10 @@
   const onEscape = useCallback(
     (e: KeyboardEvent) => {
       if (e.key === 'Escape') {
-        if (store.shell.activeModals.some(modal => modal.name === 'confirm')) {
-          store.shell.closeModal()
-        }
-
-<<<<<<< HEAD
-        shell.openModal({
-          name: 'confirm',
-          title: 'Discard draft',
-          onPressConfirm: onClose,
-          onPressCancel: () => {
-            store.shell.closeModal()
-          },
-          message: "Are you sure you'd like to discard this draft?",
-          confirmBtnText: 'Discard',
-          confirmBtnStyle: {backgroundColor: colors.red4},
-        })
-=======
         onPressCancel()
->>>>>>> 2e082b69
       }
     },
-    [store, onPressCancel],
+    [onPressCancel],
   )
   useEffect(() => {
     if (isDesktopWeb) {
@@ -243,15 +231,9 @@
       <View style={[s.flex1, viewStyles]} aria-modal accessibilityViewIsModal>
         <View style={styles.topbar}>
           <TouchableOpacity
-<<<<<<< HEAD
             testID="composerDiscardButton"
-            onPress={hackfixOnClose}
-            onAccessibilityEscape={hackfixOnClose}
-=======
-            testID="composerCancelButton"
             onPress={onPressCancel}
             onAccessibilityEscape={onPressCancel}
->>>>>>> 2e082b69
             accessibilityRole="button"
             accessibilityLabel="Discard"
             accessibilityHint="Closes post composer and discards post draft">
