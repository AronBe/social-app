msgid ""
msgstr ""
"POT-Creation-Date: 2024-01-05 11:44+0530\n"
"MIME-Version: 1.0\n"
"Content-Type: text/plain; charset=utf-8\n"
"Content-Transfer-Encoding: 8bit\n"
"X-Generator: @lingui/cli\n"
"Language: ca\n"
"Project-Id-Version: \n"
"Report-Msgid-Bugs-To: \n"
"PO-Revision-Date: \n"
"Last-Translator: Ivan Beà\n"
"Language-Team: \n"
"X-Poedit-Language: Catalan\n"
"X-Poedit-Country: SPAIN\n"
"X-Poedit-SourceCharset: utf-8\n"
"Plural-Forms: \n"

#: src/view/com/modals/VerifyEmail.tsx:142
msgid "(no email)"
msgstr "(sense correu)"

#: src/view/shell/desktop/RightNav.tsx:168
msgid "{0, plural, one {# invite code available} other {# invite codes available}}"
msgstr "{0, plural, one {# codi d'invitació disponible} other {# codis d'invitació disponibles}}"

#: src/view/com/modals/Repost.tsx:44
#~ msgid "{0}"
#~ msgstr "{0}"

#: src/view/com/modals/CreateOrEditList.tsx:176
#~ msgid "{0} {purposeLabel} List"
#~ msgstr "Llista {purposeLabel} {0}"

#: src/view/com/profile/ProfileHeader.tsx:632
msgid "{following} following"
msgstr "{following} seguint"

#: src/view/shell/desktop/RightNav.tsx:151
msgid "{invitesAvailable, plural, one {Invite codes: # available} other {Invite codes: # available}}"
msgstr "{invitesAvailable, plural, one {Codis d'invitació: # available} other {Codi d'invitació: # available}}"

#: src/view/screens/Settings.tsx:435
#: src/view/shell/Drawer.tsx:664
msgid "{invitesAvailable} invite code available"
msgstr "{invitesAvailable} codi d'invitació disponible"

#: src/view/screens/Settings.tsx:437
#: src/view/shell/Drawer.tsx:666
msgid "{invitesAvailable} invite codes available"
msgstr "{invitesAvailable} codis d'invitació disponibles"

#: src/view/screens/Search/Search.tsx:87
#~ msgid "{message}"
#~ msgstr "{message}"

#: src/view/shell/Drawer.tsx:443
msgid "{numUnreadNotifications} unread"
msgstr "{numUnreadNotifications} no llegides"

#: src/view/com/threadgate/WhoCanReply.tsx:158
msgid "<0/> members"
msgstr "<0/> membres"

#: src/view/com/profile/ProfileHeader.tsx:634
msgid "<0>{following} </0><1>following</1>"
msgstr "<0>{following} </0><1>seguint</1>"

#: src/view/com/auth/onboarding/RecommendedFeeds.tsx:30
msgid "<0>Choose your</0><1>Recommended</1><2>Feeds</2>"
msgstr "<0>Tria els teus</0><1>canals</1><2>recomanats</2>"

#: src/view/com/auth/onboarding/RecommendedFollows.tsx:37
msgid "<0>Follow some</0><1>Recommended</1><2>Users</2>"
msgstr "<0>Segueix alguns</0><1>usuaris</1><2>recomanats</2>"

#: src/view/com/auth/onboarding/WelcomeDesktop.tsx:21
msgid "<0>Welcome to</0><1>Bluesky</1>"
msgstr "<0>Benvingut a</0><1>Bluesky</1>"

#: src/view/com/profile/ProfileHeader.tsx:597
msgid "⚠Invalid Handle"
msgstr "⚠Identificador invàlid"

#: src/view/com/util/moderation/LabelInfo.tsx:45
msgid "A content warning has been applied to this {0}."
msgstr "S'ha aplicat una advertència de contingut a {0}."

#: src/lib/hooks/useOTAUpdate.ts:16
msgid "A new version of the app is available. Please update to continue using the app."
msgstr "Hi ha una nova versió d'aquesta aplicació. Actualitza-la per continuar."

#: src/view/com/util/ViewHeader.tsx:83
#: src/view/screens/Search/Search.tsx:624
msgid "Access navigation links and settings"
msgstr "Accedeix als enllaços de navegació i configuració"

#: src/view/com/pager/FeedsTabBarMobile.tsx:89
msgid "Access profile and other navigation links"
msgstr "Accedeix al perfil i altres enllaços de navegació"

#: src/view/com/modals/EditImage.tsx:299
#: src/view/screens/Settings.tsx:445
msgid "Accessibility"
msgstr "Accessibilitat"

#: src/view/com/auth/login/LoginForm.tsx:163
#: src/view/screens/Settings.tsx:308
msgid "Account"
msgstr "Compte"

#: src/view/com/profile/ProfileHeader.tsx:293
msgid "Account blocked"
msgstr "Compte bloquejat"

#: src/view/com/profile/ProfileHeader.tsx:260
msgid "Account muted"
msgstr "Compte silenciat"

#: src/view/com/modals/ModerationDetails.tsx:86
msgid "Account Muted"
msgstr "Compte silenciat"

#: src/view/com/modals/ModerationDetails.tsx:72
msgid "Account Muted by List"
msgstr "Compte silenciat per una llista"

#: src/view/com/util/AccountDropdownBtn.tsx:41
msgid "Account options"
msgstr "Opcions del compte"

#: src/view/com/util/AccountDropdownBtn.tsx:25
msgid "Account removed from quick access"
msgstr "Compte eliminat de l'accés ràpid"

#: src/view/com/profile/ProfileHeader.tsx:315
msgid "Account unblocked"
msgstr "Compte desbloquejat"

#: src/view/com/profile/ProfileHeader.tsx:273
msgid "Account unmuted"
msgstr "Compte no silenciat"

#: src/view/com/auth/onboarding/RecommendedFeedsItem.tsx:150
#: src/view/com/modals/ListAddRemoveUsers.tsx:264
#: src/view/com/modals/UserAddRemoveLists.tsx:219
#: src/view/screens/ProfileList.tsx:788
msgid "Add"
msgstr "Afegeix"

#: src/view/com/modals/SelfLabel.tsx:56
msgid "Add a content warning"
msgstr "Afegeix una advertència de contingut"

#: src/view/screens/ProfileList.tsx:778
msgid "Add a user to this list"
msgstr "Afegeix un usuari a aquesta llista"

#: src/view/screens/Settings.tsx:383
#: src/view/screens/Settings.tsx:392
msgid "Add account"
msgstr "Afegeix un compte"

#: src/view/com/composer/photos/Gallery.tsx:119
#: src/view/com/composer/photos/Gallery.tsx:180
#: src/view/com/modals/AltImage.tsx:115
msgid "Add alt text"
msgstr "Afegeix text alternatiu"

#: src/view/screens/AppPasswords.tsx:102
#: src/view/screens/AppPasswords.tsx:143
#: src/view/screens/AppPasswords.tsx:156
msgid "Add App Password"
msgstr "Afegeix una contrasenya d'aplicació"

#: src/view/com/modals/report/InputIssueDetails.tsx:41
#: src/view/com/modals/report/Modal.tsx:191
msgid "Add details"
msgstr "Afegeix detalls"

#: src/view/com/modals/report/Modal.tsx:194
msgid "Add details to report"
msgstr "Afegeix detalls a l'informe"

#: src/view/com/composer/Composer.tsx:446
msgid "Add link card"
msgstr "Afegeix una targeta a l'enllaç"

#: src/view/com/composer/Composer.tsx:451
msgid "Add link card:"
msgstr "Afegeix una targeta a l'enllaç:"

#: src/view/com/modals/ChangeHandle.tsx:417
msgid "Add the following DNS record to your domain:"
msgstr "Afegeix el següent registre DNS al teu domini:"

#: src/view/com/profile/ProfileHeader.tsx:357
msgid "Add to Lists"
msgstr "Afegeix a les llistes"

#: src/view/com/feeds/FeedSourceCard.tsx:243
#: src/view/screens/ProfileFeed.tsx:272
msgid "Add to my feeds"
msgstr "Afegeix als meus canals"

#: src/view/com/auth/onboarding/RecommendedFeedsItem.tsx:139
msgid "Added"
msgstr "Afegit"

#: src/view/com/modals/ListAddRemoveUsers.tsx:191
#: src/view/com/modals/UserAddRemoveLists.tsx:144
msgid "Added to list"
msgstr "Afegit a la llista"

#: src/view/com/feeds/FeedSourceCard.tsx:125
msgid "Added to my feeds"
msgstr "Afegit als meus canals"

#: src/view/screens/PreferencesHomeFeed.tsx:173
msgid "Adjust the number of likes a reply must have to be shown in your feed."
msgstr "Ajusta el nombre de m'agrades que hagi de tenir una resposta per aparèixer al teu canal."

#: src/view/com/modals/SelfLabel.tsx:75
msgid "Adult Content"
msgstr "Contingut per a adults"

#: src/view/com/modals/ContentFilteringSettings.tsx:137
msgid "Adult content can only be enabled via the Web at <0/>."
msgstr "El contingut per a adults només es pot habilitar via web a <0/>."

#: src/screens/Onboarding/StepModeration/AdultContentEnabledPref.tsx:78
#~ msgid "Adult content can only be enabled via the Web at <0>bsky.app</0>."
#~ msgstr ""

#: src/view/screens/Settings.tsx:630
msgid "Advanced"
msgstr "Avançat"

#: src/view/com/auth/login/ChooseAccountForm.tsx:98
msgid "Already signed in as @{0}"
msgstr "Ja estàs registrat com a @{0}"

#: src/view/com/composer/photos/Gallery.tsx:130
msgid "ALT"
msgstr "ALT"

#: src/view/com/modals/EditImage.tsx:315
msgid "Alt text"
msgstr "Text alternatiu"

#: src/view/com/composer/photos/Gallery.tsx:209
msgid "Alt text describes images for blind and low-vision users, and helps give context to everyone."
msgstr "El text alternatiu descriu les imatges per a les persones cegues o amb problemes de visió, i ajuda a donar context a tothom."

#: src/view/com/modals/VerifyEmail.tsx:124
msgid "An email has been sent to {0}. It includes a confirmation code which you can enter below."
msgstr "S'ha enviat un correu a {0}. Inclou un codi de confirmació que has d'entrar aquí sota."

#: src/view/com/modals/ChangeEmail.tsx:119
msgid "An email has been sent to your previous address, {0}. It includes a confirmation code which you can enter below."
msgstr "S'ha enviat un correu a la teva adreça prèvia, {0}. Inclou un codi de confirmació que has d'entrar aquí sota."

#: src/view/com/profile/FollowButton.tsx:30
#: src/view/com/profile/FollowButton.tsx:40
msgid "An issue occurred, please try again."
msgstr "Hi ha hagut un problema, prova-ho de nou"

#: src/view/com/notifications/FeedItem.tsx:236
#: src/view/com/threadgate/WhoCanReply.tsx:178
msgid "and"
msgstr "i"

#: src/screens/Onboarding/index.tsx:32
msgid "Animals"
msgstr ""

#: src/view/screens/LanguageSettings.tsx:95
msgid "App Language"
msgstr "Idioma de l'aplicació"

#: src/view/screens/AppPasswords.tsx:228
msgid "App password deleted"
msgstr "Contrasenya de l'aplicació esborrada"

#: src/view/com/modals/AddAppPasswords.tsx:133
msgid "App Password names can only contain letters, numbers, spaces, dashes, and underscores."
msgstr "La contrasenya de l'aplicació només pot estar formada per lletres, números, espais, guions i guions baixos."

#: src/view/com/modals/AddAppPasswords.tsx:98
msgid "App Password names must be at least 4 characters long."
msgstr "La contrasenya de l'aplicació ha de ser d'almenys 4 caràcters"

#: src/view/screens/Settings.tsx:641
msgid "App password settings"
msgstr "Configuració de la contrasenya d'aplicació"

#: src/view/screens/Settings.tsx:650
msgid "App passwords"
msgstr "Contrasenyes de l'aplicació"

#: src/Navigation.tsx:238
#: src/view/screens/AppPasswords.tsx:187
msgid "App Passwords"
msgstr "Contrasenyes de l'aplicació"

#: src/view/com/util/forms/PostDropdownBtn.tsx:250
msgid "Appeal content warning"
msgstr "Advertència d'apel·lació sobre el contingut"

#: src/view/com/modals/AppealLabel.tsx:65
msgid "Appeal Content Warning"
msgstr "Advertència d'apel·lació sobre el contingut"

#~ msgid "Appeal Decision"
#~ msgstr "Decisión de apelación"

#: src/view/com/util/moderation/LabelInfo.tsx:52
msgid "Appeal this decision"
msgstr "Apel·la aquesta decisió"

#: src/view/com/util/moderation/LabelInfo.tsx:56
msgid "Appeal this decision."
msgstr "Apel·la aquesta decisió."

#: src/view/screens/Settings.tsx:460
msgid "Appearance"
msgstr "Aparença"

#: src/view/screens/AppPasswords.tsx:224
msgid "Are you sure you want to delete the app password \"{name}\"?"
msgstr "Confirmes que vols eliminar la contrasenya de l'aplicació \"{name}\"?"

#: src/view/com/composer/Composer.tsx:143
msgid "Are you sure you'd like to discard this draft?"
msgstr "Confirmes que vols descartar aquest esborrany?"

#: src/view/screens/ProfileList.tsx:361
msgid "Are you sure?"
msgstr "Ho confirmes?"

#: src/view/com/util/forms/PostDropdownBtn.tsx:233
msgid "Are you sure? This cannot be undone."
msgstr "Ho confirmes? Aquesta acció no es pot desfer."

#: src/view/com/composer/select-language/SuggestedLanguage.tsx:60
msgid "Are you writing in <0>{0}</0>?"
msgstr "Estàs escrivint en <0>{0}</0>?"

#: src/screens/Onboarding/index.tsx:26
msgid "Art"
msgstr ""

#: src/view/com/modals/SelfLabel.tsx:123
msgid "Artistic or non-erotic nudity."
msgstr "Nuesa artística o no eròtica."

<<<<<<< HEAD
#: src/view/com/auth/create/CreateAccount.tsx:147
=======
#: src/view/com/post-thread/PostThread.tsx:400
msgctxt "action"
msgid "Back"
msgstr "Endarrere"

#: src/view/com/auth/create/CreateAccount.tsx:142
>>>>>>> a48f4fc7
#: src/view/com/auth/login/ChooseAccountForm.tsx:151
#: src/view/com/auth/login/ForgotPasswordForm.tsx:170
#: src/view/com/auth/login/LoginForm.tsx:256
#: src/view/com/auth/login/SetNewPasswordForm.tsx:150
#: src/view/com/modals/report/InputIssueDetails.tsx:46
#: src/view/com/post-thread/PostThread.tsx:413
#: src/view/com/post-thread/PostThread.tsx:463
#: src/view/com/post-thread/PostThread.tsx:471
#: src/view/com/profile/ProfileHeader.tsx:688
#: src/view/com/util/ViewHeader.tsx:81
msgid "Back"
msgstr "Endarrere"

#: src/view/com/post-thread/PostThread.tsx:421
msgctxt "action"
msgid "Back"
msgstr ""

#: src/screens/Onboarding/StepSuggestedAccounts/index.tsx:136
msgid "Based on your interest in {interestsText}"
msgstr ""

#: src/view/screens/Settings.tsx:489
msgid "Basics"
msgstr "Conceptes bàsics"

#: src/view/com/auth/create/Step1.tsx:194
#: src/view/com/modals/BirthDateSettings.tsx:73
msgid "Birthday"
msgstr "Aniversari"

#: src/view/screens/Settings.tsx:340
msgid "Birthday:"
msgstr "Aniversari:"

#: src/view/com/profile/ProfileHeader.tsx:286
#: src/view/com/profile/ProfileHeader.tsx:393
msgid "Block Account"
msgstr "Bloqueja el compte"

#: src/view/screens/ProfileList.tsx:531
msgid "Block accounts"
msgstr "Bloqueja comptes"

#: src/view/screens/ProfileList.tsx:481
msgid "Block list"
msgstr "Bloqueja una llista"

#: src/view/screens/ProfileList.tsx:312
msgid "Block these accounts?"
msgstr "Vols bloquejar aquests comptes?"

#: src/view/screens/ProfileList.tsx:316
msgid "Block this List"
msgstr "Bloqueja la llista"

#: src/view/com/lists/ListCard.tsx:109
#: src/view/com/util/post-embeds/QuoteEmbed.tsx:60
msgid "Blocked"
msgstr "Bloquejada"

#: src/view/screens/Moderation.tsx:123
msgid "Blocked accounts"
msgstr "Comptes bloquejats"

#: src/Navigation.tsx:130
#: src/view/screens/ModerationBlockedAccounts.tsx:107
msgid "Blocked Accounts"
msgstr "Comptes bloquejats"

#: src/view/com/profile/ProfileHeader.tsx:288
msgid "Blocked accounts cannot reply in your threads, mention you, or otherwise interact with you."
msgstr "Els comptes bloquejats no poden respondre cap fil teu, ni anomenar-te ni interactuar amb tu de cap manera."

#: src/view/screens/ModerationBlockedAccounts.tsx:115
msgid "Blocked accounts cannot reply in your threads, mention you, or otherwise interact with you. You will not see their content and they will be prevented from seeing yours."
msgstr "Els comptes bloquejats no poden respondre a cap fil teu, ni anomenar-te ni interactuar amb tu de cap manera. No veuràs mai el seu contingut ni ells el teu."

#: src/view/com/post-thread/PostThread.tsx:272
msgid "Blocked post."
msgstr "Publicació bloquejada."

#: src/view/screens/ProfileList.tsx:314
msgid "Blocking is public. Blocked accounts cannot reply in your threads, mention you, or otherwise interact with you."
msgstr "El bloqueig és públic. Els comptes bloquejats no poden respondre els teus fils, ni mencionar-te ni interactuar amb tu de cap manera."

#: src/view/com/auth/HomeLoggedOutCTA.tsx:93
msgid "Blog"
msgstr "Blog"

#: src/view/com/auth/HomeLoggedOutCTA.tsx:31
msgid "Bluesky"
msgstr "Bluesky"

#: src/view/com/auth/onboarding/WelcomeDesktop.tsx:80
#: src/view/com/auth/onboarding/WelcomeMobile.tsx:80
msgid "Bluesky is flexible."
msgstr "Bluesky és flexible."

#: src/view/com/auth/onboarding/WelcomeDesktop.tsx:69
#: src/view/com/auth/onboarding/WelcomeMobile.tsx:69
msgid "Bluesky is open."
msgstr "Bluesky és obert."

#: src/view/com/auth/onboarding/WelcomeDesktop.tsx:56
#: src/view/com/auth/onboarding/WelcomeMobile.tsx:56
msgid "Bluesky is public."
msgstr "Bluesky és públic."

#: src/view/com/modals/Waitlist.tsx:70
msgid "Bluesky uses invites to build a healthier community. If you don't know anybody with an invite, you can sign up for the waitlist and we'll send one soon."
msgstr "Bluesky utilitza les invitacions per construir una comunitat saludable. Si no coneixes ningú amb invitacions, pots apuntar-te a la llista d'espera i te n'enviarem una aviat."

#: src/view/screens/Moderation.tsx:225
msgid "Bluesky will not show your profile and posts to logged-out users. Other apps may not honor this request. This does not make your account private."
msgstr "Bluesky no mostrarà el teu perfil ni les publicacions als usuaris que no estiguin registrats. Altres aplicacions poden no seguir aquesta demanda. Això no fa que el teu compte sigui privat."

#: src/view/com/modals/ServerInput.tsx:78
msgid "Bluesky.Social"
msgstr "Bluesky.Social"

#: src/screens/Onboarding/index.tsx:33
msgid "Books"
msgstr ""

#: src/view/screens/Settings.tsx:792
msgid "Build version {0} {1}"
msgstr "Versió {0} {1}"

#: src/view/com/auth/HomeLoggedOutCTA.tsx:87
msgid "Business"
msgstr "Negocis"

#: src/view/com/modals/ServerInput.tsx:115
msgid "Button disabled. Input custom domain to proceed."
msgstr "Botó deshabilitat. Entra el domini personalitzat per continuar."

#: src/view/com/profile/ProfileSubpageHeader.tsx:157
msgid "by —"
msgstr "per -"

#: src/view/com/auth/onboarding/RecommendedFeedsItem.tsx:100
msgid "by {0}"
msgstr "per {0}"

#: src/view/com/profile/ProfileSubpageHeader.tsx:161
msgid "by <0/>"
msgstr "per <0/>"

#: src/view/com/profile/ProfileSubpageHeader.tsx:159
msgid "by you"
msgstr "per tu"

#: src/view/com/composer/photos/OpenCameraBtn.tsx:60
#: src/view/com/util/UserAvatar.tsx:221
#: src/view/com/util/UserBanner.tsx:38
msgid "Camera"
msgstr "Càmera"

#: src/view/com/modals/AddAppPasswords.tsx:218
msgid "Can only contain letters, numbers, spaces, dashes, and underscores. Must be at least 4 characters long, but no more than 32 characters long."
msgstr "Només pot tenir lletres, números, espais, guions i guions baixos. Ha de tenir almenys 4 caràcters i no més de 32."

<<<<<<< HEAD
=======
#: src/view/com/modals/Confirm.tsx:88
#: src/view/com/modals/Confirm.tsx:91
#: src/view/com/modals/CreateOrEditList.tsx:291
#: src/view/com/modals/DeleteAccount.tsx:152
#: src/view/com/modals/DeleteAccount.tsx:230
msgctxt "action"
msgid "Cancel"
msgstr "Cancel·la"

>>>>>>> a48f4fc7
#: src/components/Prompt.tsx:92
#: src/view/com/composer/Composer.tsx:300
#: src/view/com/composer/Composer.tsx:305
#: src/view/com/modals/ChangeEmail.tsx:218
#: src/view/com/modals/ChangeEmail.tsx:220
#: src/view/com/modals/CreateOrEditList.tsx:355
#: src/view/com/modals/EditImage.tsx:323
#: src/view/com/modals/EditProfile.tsx:249
#: src/view/com/modals/InAppBrowserConsent.tsx:78
#: src/view/com/modals/LinkWarning.tsx:87
#: src/view/com/modals/Repost.tsx:87
#: src/view/com/modals/VerifyEmail.tsx:247
#: src/view/com/modals/VerifyEmail.tsx:253
#: src/view/com/modals/Waitlist.tsx:142
#: src/view/screens/Search/Search.tsx:693
#: src/view/shell/desktop/Search.tsx:238
msgid "Cancel"
msgstr "Cancel·la"

#: src/view/com/modals/Confirm.tsx:88
#: src/view/com/modals/Confirm.tsx:91
#: src/view/com/modals/CreateOrEditList.tsx:360
#: src/view/com/modals/DeleteAccount.tsx:152
#: src/view/com/modals/DeleteAccount.tsx:230
msgctxt "action"
msgid "Cancel"
msgstr ""

#: src/view/com/modals/DeleteAccount.tsx:148
#: src/view/com/modals/DeleteAccount.tsx:226
msgid "Cancel account deletion"
msgstr "Cancel·la la supressió del compte"

#: src/view/com/modals/AltImage.tsx:123
#~ msgid "Cancel add image alt text"
#~ msgstr "Cancel·la afegir text a la imatge"

#: src/view/com/modals/ChangeHandle.tsx:149
msgid "Cancel change handle"
msgstr "Cancel·la el canvi d'identificador"

#: src/view/com/modals/crop-image/CropImage.web.tsx:134
msgid "Cancel image crop"
msgstr "Cancel·la la retallada de la imatge"

#: src/view/com/modals/EditProfile.tsx:244
msgid "Cancel profile editing"
msgstr "Cancel·la l'edició del perfil"

#: src/view/com/modals/Repost.tsx:78
msgid "Cancel quote post"
msgstr "Cancel·la la citació de la publicació"

#: src/view/com/modals/ListAddRemoveUsers.tsx:87
#: src/view/shell/desktop/Search.tsx:234
msgid "Cancel search"
msgstr "Cancel·la la cerca"

#: src/view/com/modals/Waitlist.tsx:136
msgid "Cancel waitlist signup"
msgstr "Cancel·la la inscripció a la llista d'espera"

#: src/view/screens/Settings.tsx:334
msgctxt "action"
msgid "Change"
msgstr "Canvia"

#: src/view/screens/Settings.tsx:306
#~ msgid "Change"
#~ msgstr "Canvia"

#: src/view/screens/Settings.tsx:662
#: src/view/screens/Settings.tsx:671
msgid "Change handle"
msgstr "Canvia l'identificador"

#: src/view/com/modals/ChangeHandle.tsx:161
msgid "Change Handle"
msgstr "Canvia l'identificador"

#: src/view/com/modals/VerifyEmail.tsx:147
msgid "Change my email"
msgstr "Canvia el meu correu"

#: src/view/com/composer/select-language/SuggestedLanguage.tsx:73
msgid "Change post language to {0}"
msgstr "Canvia l'idioma de la publicació a {0}"

#: src/view/com/modals/ChangeEmail.tsx:109
msgid "Change Your Email"
msgstr "Canvia el teu correu"

#: src/screens/Deactivated.tsx:73
#: src/screens/Deactivated.tsx:77
msgid "Check my status"
msgstr ""

#: src/view/com/auth/onboarding/RecommendedFeeds.tsx:121
msgid "Check out some recommended feeds. Tap + to add them to your list of pinned feeds."
msgstr "Mira alguns canals recomanats. Prem + per afegir-los als teus canals fixats."

#: src/view/com/auth/onboarding/RecommendedFollows.tsx:185
msgid "Check out some recommended users. Follow them to see similar users."
msgstr "Mira alguns usuaris recomanats. Segueix-los per veure altres usuaris similars."

#: src/view/com/modals/DeleteAccount.tsx:165
msgid "Check your inbox for an email with the confirmation code to enter below:"
msgstr "Comprova el teu correu per rebre el codi de confirmació i entra'l aquí sota:"

#: src/view/com/modals/Threadgate.tsx:72
msgid "Choose \"Everybody\" or \"Nobody\""
msgstr "Tria \"Tothom\" or \"Ningú\""

#: src/view/screens/Settings.tsx:663
msgid "Choose a new Bluesky username or create"
msgstr "Tria un nou nom d'usuari de Bluesky o crea'l"

#: src/view/com/modals/ServerInput.tsx:38
msgid "Choose Service"
msgstr "Tria un servei"

#: src/screens/Onboarding/StepFinished.tsx:135
msgid "Choose the algorithms that power your custom feeds."
msgstr ""

#: src/view/com/auth/onboarding/WelcomeDesktop.tsx:83
#: src/view/com/auth/onboarding/WelcomeMobile.tsx:83
msgid "Choose the algorithms that power your experience with custom feeds."
msgstr "Tria els algoritmes que potenciaran la teva experiència amb els canals personalitzats."

#: src/screens/Onboarding/StepAlgoFeeds/index.tsx:103
#~ msgid "Choose your algorithmic feeds"
#~ msgstr ""

#: src/screens/Onboarding/StepAlgoFeeds/index.tsx:103
msgid "Choose your main feeds"
msgstr ""

#: src/view/com/auth/create/Step1.tsx:163
msgid "Choose your password"
msgstr "Tria la teva contrasenya"

#: src/view/screens/Settings.tsx:767
#: src/view/screens/Settings.tsx:768
msgid "Clear all legacy storage data"
msgstr "Esborra totes les dades antigues emmagatzemades"

#: src/view/screens/Settings.tsx:770
msgid "Clear all legacy storage data (restart after this)"
msgstr "Esborra totes les dades antigues emmagatzemades (i després reinicia)"

#: src/view/screens/Settings.tsx:779
#: src/view/screens/Settings.tsx:780
msgid "Clear all storage data"
msgstr "Esborra totes les dades emmagatzemades"

#: src/view/screens/Settings.tsx:782
msgid "Clear all storage data (restart after this)"
msgstr "Esborra totes les dades emmagatzemades (i després reinicia)"

#: src/view/com/util/forms/SearchInput.tsx:74
#: src/view/screens/Search/Search.tsx:674
msgid "Clear search query"
msgstr "Esborra la cerca"

#: src/view/screens/Support.tsx:40
msgid "click here"
msgstr "clica aquí"

#: src/screens/Onboarding/index.tsx:35
msgid "Climate"
msgstr ""

#: src/components/Dialog/index.web.tsx:78
msgid "Close active dialog"
msgstr "Tanca el diàleg actiu"

#: src/view/com/auth/login/PasswordUpdatedForm.tsx:38
msgid "Close alert"
msgstr "Tanca l'advertència"

#: src/view/com/util/BottomSheetCustomBackdrop.tsx:33
msgid "Close bottom drawer"
msgstr "Tanca el calaix inferior"

#: src/view/com/lightbox/ImageViewing/components/ImageDefaultHeader.tsx:26
msgid "Close image"
msgstr "Tanca la imatge"

#: src/view/com/lightbox/Lightbox.web.tsx:119
msgid "Close image viewer"
msgstr "Tanca el visor d'imatges"

#: src/view/shell/index.web.tsx:51
msgid "Close navigation footer"
msgstr "Tanca el peu de la navegació"

#: src/view/shell/index.web.tsx:52
msgid "Closes bottom navigation bar"
msgstr "Tanca la barra de navegació inferior"

#: src/view/com/auth/login/PasswordUpdatedForm.tsx:39
msgid "Closes password update alert"
msgstr "Tanca l'alerta d'actualització de contrasenya"

#: src/view/com/composer/Composer.tsx:302
msgid "Closes post composer and discards post draft"
msgstr "Tanca l'editor de la publicació i descarta l'esborrany"

#: src/view/com/lightbox/ImageViewing/components/ImageDefaultHeader.tsx:27
msgid "Closes viewer for header image"
msgstr "Tanca la visualització de la imatge de la capçalera"

#: src/view/com/notifications/FeedItem.tsx:317
msgid "Collapses list of users for a given notification"
msgstr "Plega la llista d'usuaris per una notificació concreta"

#: src/screens/Onboarding/index.tsx:41
msgid "Comedy"
msgstr ""

#: src/screens/Onboarding/index.tsx:27
msgid "Comics"
msgstr ""

#: src/Navigation.tsx:228
#: src/view/screens/CommunityGuidelines.tsx:32
msgid "Community Guidelines"
msgstr "Directrius de la comunitat"

#: src/screens/Onboarding/StepFinished.tsx:148
msgid "Complete onboarding and start using your account"
msgstr ""

#: src/view/com/composer/Composer.tsx:417
msgid "Compose posts up to {MAX_GRAPHEME_LENGTH} characters in length"
msgstr "Crea publicacions de fins a {MAX_GRAPHEME_LENGTH} caràcters"

#: src/view/com/composer/Prompt.tsx:24
msgid "Compose reply"
msgstr "Redacta una resposta"

<<<<<<< HEAD
#: src/screens/Onboarding/StepModeration/ModerationOption.tsx:67
msgid "Configure content filtering setting for category: {0}"
msgstr ""
=======
#: src/view/com/modals/Confirm.tsx:75
#: src/view/com/modals/Confirm.tsx:78
msgctxt "action"
msgid "Confirm"
msgstr "Confirma"
>>>>>>> a48f4fc7

#: src/components/Prompt.tsx:114
#: src/view/com/modals/AppealLabel.tsx:98
#: src/view/com/modals/SelfLabel.tsx:154
#: src/view/com/modals/VerifyEmail.tsx:231
#: src/view/com/modals/VerifyEmail.tsx:233
#: src/view/screens/PreferencesHomeFeed.tsx:308
#: src/view/screens/PreferencesThreads.tsx:159
msgid "Confirm"
msgstr "Confirma"

#: src/view/com/modals/Confirm.tsx:75
#: src/view/com/modals/Confirm.tsx:78
msgctxt "action"
msgid "Confirm"
msgstr ""

#: src/view/com/modals/ChangeEmail.tsx:193
#: src/view/com/modals/ChangeEmail.tsx:195
msgid "Confirm Change"
msgstr "Confirma el canvi"

#: src/view/com/modals/lang-settings/ConfirmLanguagesButton.tsx:34
msgid "Confirm content language settings"
msgstr "Confirma la configuració de l'idioma del contingut"

#: src/view/com/modals/DeleteAccount.tsx:216
msgid "Confirm delete account"
msgstr "Confirma l'eliminació del compte"

#: src/view/com/modals/ContentFilteringSettings.tsx:151
msgid "Confirm your age to enable adult content."
msgstr "Confirma la teva edat per habilitar el contingut per a adults"

#: src/view/com/modals/ChangeEmail.tsx:157
#: src/view/com/modals/DeleteAccount.tsx:178
#: src/view/com/modals/VerifyEmail.tsx:165
msgid "Confirmation code"
msgstr "Codi de confirmació"

#: src/view/com/modals/Waitlist.tsx:120
msgid "Confirms signing up {email} to the waitlist"
msgstr "Confirma afegir {email} a la llista d'espera"

#: src/view/com/auth/create/CreateAccount.tsx:182
#: src/view/com/auth/login/LoginForm.tsx:275
msgid "Connecting..."
msgstr "Connectant…"

#: src/view/com/auth/create/CreateAccount.tsx:202
msgid "Contact support"
msgstr "Contacta amb suport"

#: src/view/screens/Moderation.tsx:81
msgid "Content filtering"
msgstr "Filtre de contingut"

#: src/view/com/modals/ContentFilteringSettings.tsx:44
msgid "Content Filtering"
msgstr "Filtre de contingut"

#: src/view/com/modals/lang-settings/ContentLanguagesSettings.tsx:74
#: src/view/screens/LanguageSettings.tsx:278
msgid "Content Languages"
msgstr "Idiomes del contingut"

#: src/view/com/modals/ModerationDetails.tsx:65
msgid "Content Not Available"
msgstr "Contingut no disponible"

#: src/view/com/modals/ModerationDetails.tsx:33
#: src/view/com/util/moderation/ScreenHider.tsx:78
msgid "Content Warning"
msgstr "Advertència del contingut"

#: src/view/com/composer/labels/LabelsBtn.tsx:31
msgid "Content warnings"
msgstr "Advertències del contingut"

#: src/screens/Onboarding/StepAlgoFeeds/index.tsx:155
#: src/screens/Onboarding/StepFollowingFeed.tsx:153
#: src/screens/Onboarding/StepInterests/index.tsx:248
#: src/screens/Onboarding/StepModeration/index.tsx:118
#: src/screens/Onboarding/StepTopicalFeeds.tsx:108
#: src/view/com/auth/onboarding/RecommendedFeeds.tsx:148
#: src/view/com/auth/onboarding/RecommendedFollows.tsx:209
msgid "Continue"
msgstr "Continua"

#: src/screens/Onboarding/StepFollowingFeed.tsx:150
#: src/screens/Onboarding/StepInterests/index.tsx:245
#: src/screens/Onboarding/StepModeration/index.tsx:115
#: src/screens/Onboarding/StepTopicalFeeds.tsx:105
msgid "Continue to next step"
msgstr ""

#: src/screens/Onboarding/StepAlgoFeeds/index.tsx:152
msgid "Continue to the next step"
msgstr ""

#: src/screens/Onboarding/StepSuggestedAccounts/index.tsx:187
msgid "Continue to the next step without following any accounts"
msgstr ""

#: src/screens/Onboarding/index.tsx:44
msgid "Cooking"
msgstr ""

#: src/view/com/modals/AddAppPasswords.tsx:197
#: src/view/com/modals/InviteCodes.tsx:182
msgid "Copied"
msgstr "Copiat"

#: src/view/screens/Settings.tsx:243
msgid "Copied build version to clipboard"
msgstr "Número de versió copiat en memòria"

#: src/view/com/modals/AddAppPasswords.tsx:75
#: src/view/com/modals/InviteCodes.tsx:152
#: src/view/com/util/forms/PostDropdownBtn.tsx:112
msgid "Copied to clipboard"
msgstr "Copiat en memòria"

#: src/view/com/modals/AddAppPasswords.tsx:191
msgid "Copies app password"
msgstr "Copia la contrasenya d'aplicació"

#: src/view/com/modals/AddAppPasswords.tsx:190
msgid "Copy"
msgstr "Copia"

#: src/view/screens/ProfileList.tsx:393
msgid "Copy link to list"
msgstr "Copia l'enllaç a la llista"

#: src/view/com/util/forms/PostDropdownBtn.tsx:153
msgid "Copy link to post"
msgstr "Copia l'enllaç a la publicació"

#: src/view/com/profile/ProfileHeader.tsx:342
msgid "Copy link to profile"
msgstr "Copia l'enllaç al perfil"

#: src/view/com/util/forms/PostDropdownBtn.tsx:139
msgid "Copy post text"
msgstr "Copia el text de la publicació"

#: src/Navigation.tsx:233
#: src/view/screens/CopyrightPolicy.tsx:29
msgid "Copyright Policy"
msgstr "Política de drets d'autor"

#: src/view/screens/ProfileFeed.tsx:96
msgid "Could not load feed"
msgstr "No es pot carregar el canal"

#: src/view/screens/ProfileList.tsx:864
msgid "Could not load list"
msgstr "No es pot carregar la llista"

#: src/view/com/auth/create/Step2.tsx:90
msgid "Country"
msgstr "País"

#: src/view/com/auth/HomeLoggedOutCTA.tsx:62
#: src/view/com/auth/SplashScreen.tsx:46
#: src/view/com/auth/SplashScreen.web.tsx:77
msgid "Create a new account"
msgstr "Crea un nou compte"

#: src/view/screens/Settings.tsx:384
msgid "Create a new Bluesky account"
msgstr "Crea un nou compte de Bluesky"

#: src/view/com/auth/create/CreateAccount.tsx:122
msgid "Create Account"
msgstr "Crea un compte"

#: src/view/com/modals/AddAppPasswords.tsx:228
msgid "Create App Password"
msgstr "Crea una contrasenya d'aplicació"

#: src/view/com/auth/HomeLoggedOutCTA.tsx:54
#: src/view/com/auth/SplashScreen.tsx:43
msgid "Create new account"
msgstr "Crea un nou compte"

#: src/view/screens/AppPasswords.tsx:249
msgid "Created {0}"
msgstr "Creat {0}"

#: src/view/screens/ProfileFeed.tsx:616
msgid "Created by <0/>"
msgstr "Creat per <0/>"

#: src/view/screens/ProfileFeed.tsx:614
msgid "Created by you"
msgstr "Creat per tu"

#: src/view/com/composer/Composer.tsx:448
msgid "Creates a card with a thumbnail. The card links to {url}"
msgstr "Crea una targeta amb una minuatura. La targeta enllaça a {url}"

#: src/screens/Onboarding/index.tsx:29
msgid "Culture"
msgstr ""

#: src/view/com/modals/ChangeHandle.tsx:389
#: src/view/com/modals/ServerInput.tsx:102
msgid "Custom domain"
msgstr "Domini personalitzat"

#: src/view/screens/PreferencesExternalEmbeds.tsx:55
msgid "Customize media from external sites."
msgstr "Personalitza el contingut dels llocs externs"

#: src/view/screens/Settings.tsx:687
msgid "Danger Zone"
msgstr "Zona de perill"

#: src/view/screens/Settings.tsx:479
msgid "Dark"
msgstr "Fosc"

#: src/view/screens/Debug.tsx:63
msgid "Dark mode"
msgstr "Mode fosc"

#: src/view/screens/Debug.tsx:83
msgid "Debug panel"
msgstr "Panell de depuració"

#: src/view/screens/Settings.tsx:694
msgid "Delete account"
msgstr "Elimina el compte"

#: src/view/com/modals/DeleteAccount.tsx:83
msgid "Delete Account"
msgstr "Elimina el compte"

#: src/view/screens/AppPasswords.tsx:222
#: src/view/screens/AppPasswords.tsx:242
msgid "Delete app password"
msgstr "Elimina la contrasenya d'aplicació"

#: src/view/screens/ProfileList.tsx:360
#: src/view/screens/ProfileList.tsx:420
msgid "Delete List"
msgstr "Elimina la llista"

#: src/view/com/modals/DeleteAccount.tsx:219
msgid "Delete my account"
msgstr "Elimina el meu compte"

#: src/view/screens/Settings.tsx:706
msgid "Delete my account…"
msgstr "Elimina el meu compte…"

#: src/view/com/util/forms/PostDropdownBtn.tsx:228
msgid "Delete post"
msgstr "Elimina la publicació"

#: src/view/com/util/forms/PostDropdownBtn.tsx:232
msgid "Delete this post?"
msgstr "Vols eliminar aquesta publicació?"

#: src/view/com/util/post-embeds/QuoteEmbed.tsx:69
msgid "Deleted"
msgstr "Eliminat"

#: src/view/com/post-thread/PostThread.tsx:264
msgid "Deleted post."
msgstr "Publicació eliminada."

#: src/view/com/modals/CreateOrEditList.tsx:300
#: src/view/com/modals/CreateOrEditList.tsx:321
#: src/view/com/modals/EditProfile.tsx:198
#: src/view/com/modals/EditProfile.tsx:210
msgid "Description"
msgstr "Descripció"

#: src/view/com/auth/create/Step1.tsx:96
#~ msgid "Dev Server"
#~ msgstr "Servidor de desenvolupament"

#: src/view/screens/Settings.tsx:711
msgid "Developer Tools"
msgstr "Eines de desenvolupador"

#: src/view/com/composer/Composer.tsx:211
msgid "Did you want to say anything?"
msgstr "Vols dir alguna cosa?"

#: src/view/com/composer/Composer.tsx:144
msgid "Discard"
msgstr "Descarta"

#: src/view/com/composer/Composer.tsx:138
msgid "Discard draft"
msgstr "Descarta l'esborrany"

#: src/view/screens/Moderation.tsx:207
msgid "Discourage apps from showing my account to logged-out users"
msgstr "Evita que les aplicacions mostrin el meu compte als usuaris no connectats"

#: src/view/com/posts/FollowingEmptyState.tsx:74
#: src/view/com/posts/FollowingEndOfFeed.tsx:75
msgid "Discover new custom feeds"
msgstr "Descobreix nous canals personalitzats"

#: src/view/screens/Feeds.tsx:441
msgid "Discover new feeds"
msgstr "Descobreix nous canals"

#: src/view/com/modals/EditProfile.tsx:192
msgid "Display name"
msgstr "Nom mostrat"

#: src/view/com/modals/EditProfile.tsx:180
msgid "Display Name"
msgstr "Nom mostrat"

#: src/view/com/modals/ChangeHandle.tsx:487
msgid "Domain verified!"
msgstr "Domini verificat!"

#: src/view/com/auth/create/Step1.tsx:114
msgid "Don't have an invite code?"
msgstr "No tens un codi d'invitació?"

#: src/view/com/auth/onboarding/RecommendedFollows.tsx:86
#: src/view/com/modals/EditImage.tsx:333
#: src/view/com/modals/ListAddRemoveUsers.tsx:144
#: src/view/com/modals/SelfLabel.tsx:157
#: src/view/com/modals/Threadgate.tsx:129
#: src/view/com/modals/Threadgate.tsx:132
#: src/view/com/modals/UserAddRemoveLists.tsx:95
#: src/view/com/modals/UserAddRemoveLists.tsx:98
#: src/view/screens/PreferencesThreads.tsx:162
msgctxt "action"
msgid "Done"
msgstr "Fet"

#: src/view/com/modals/AddAppPasswords.tsx:228
#: src/view/com/modals/AltImage.tsx:138
#: src/view/com/modals/ContentFilteringSettings.tsx:88
#: src/view/com/modals/ContentFilteringSettings.tsx:96
#: src/view/com/modals/crop-image/CropImage.web.tsx:152
#: src/view/com/modals/InviteCodes.tsx:80
#: src/view/com/modals/InviteCodes.tsx:123
#: src/view/com/modals/ListAddRemoveUsers.tsx:142
#: src/view/screens/PreferencesHomeFeed.tsx:311
msgid "Done"
msgstr "Fet"

#: src/view/com/modals/lang-settings/ConfirmLanguagesButton.tsx:42
msgid "Done{extraText}"
msgstr "Fet{extraText}"

#: src/view/com/auth/login/ChooseAccountForm.tsx:45
msgid "Double tap to sign in"
msgstr "Fes doble toc per iniciar la sessió"

#: src/view/com/composer/text-input/TextInput.web.tsx:244
msgid "Drop to add images"
msgstr ""

#: src/screens/Onboarding/StepModeration/AdultContentEnabledPref.tsx:111
msgid "Due to Apple policies, adult content can only be enabled on the web after completing sign up."
msgstr ""

#: src/view/com/modals/EditProfile.tsx:185
msgid "e.g. Alice Roberts"
msgstr "p.ex. Jordi Guix"

#: src/view/com/modals/EditProfile.tsx:203
msgid "e.g. Artist, dog-lover, and avid reader."
msgstr "p.ex. Artista, amant dels gossos i amant de la lectura."

#: src/view/com/modals/CreateOrEditList.tsx:283
msgid "e.g. Great Posters"
msgstr "p.ex. Gent interessant"

#: src/view/com/modals/CreateOrEditList.tsx:284
msgid "e.g. Spammers"
msgstr "p.ex. Spammers"

#: src/view/com/modals/CreateOrEditList.tsx:312
msgid "e.g. The posters who never miss."
msgstr "p.ex. Els que mai fallen"

#: src/view/com/modals/CreateOrEditList.tsx:313
msgid "e.g. Users that repeatedly reply with ads."
msgstr "p.ex. Usuaris que sempre responen amb anuncis"

#: src/view/com/modals/InviteCodes.tsx:96
msgid "Each code works once. You'll receive more invite codes periodically."
msgstr "Cada codi funciona un cop. Rebràs més codis d'invitació periòdicament."

#: src/view/com/lists/ListMembers.tsx:149
msgctxt "action"
msgid "Edit"
msgstr "Edita"

#: src/view/com/composer/photos/Gallery.tsx:144
#: src/view/com/modals/EditImage.tsx:207
msgid "Edit image"
msgstr "Edita la imatge"

#: src/view/screens/ProfileList.tsx:408
msgid "Edit list details"
msgstr "Edita els detalls de la llista"

#: src/view/com/modals/CreateOrEditList.tsx:250
msgid "Edit Moderation List"
msgstr "Edita la llista de moderació"

#: src/Navigation.tsx:243
#: src/view/screens/Feeds.tsx:403
#: src/view/screens/SavedFeeds.tsx:84
msgid "Edit My Feeds"
msgstr "Edita els meus canals"

#: src/view/com/modals/EditProfile.tsx:152
msgid "Edit my profile"
msgstr "Edita el meu perfil"

#: src/view/com/profile/ProfileHeader.tsx:457
msgid "Edit profile"
msgstr "Edita el perfil"

#: src/view/com/profile/ProfileHeader.tsx:462
msgid "Edit Profile"
msgstr "Edita el perfil"

#: src/view/screens/Feeds.tsx:337
msgid "Edit Saved Feeds"
msgstr "Edita els meus canals guardats"

#: src/view/com/modals/CreateOrEditList.tsx:245
msgid "Edit User List"
msgstr "Edita la llista d'usuaris"

#: src/view/com/modals/EditProfile.tsx:193
msgid "Edit your display name"
msgstr "Edita el teu nom mostrat"

#: src/view/com/modals/EditProfile.tsx:211
msgid "Edit your profile description"
msgstr "Edita la descripció del teu perfil"

#: src/screens/Onboarding/index.tsx:34
msgid "Education"
msgstr ""

#: src/view/com/auth/create/Step1.tsx:143
#: src/view/com/auth/create/Step2.tsx:193
#: src/view/com/auth/create/Step2.tsx:268
#: src/view/com/auth/login/ForgotPasswordForm.tsx:152
#: src/view/com/modals/ChangeEmail.tsx:141
#: src/view/com/modals/Waitlist.tsx:88
msgid "Email"
msgstr "Correu"

#: src/view/com/auth/create/Step1.tsx:134
#: src/view/com/auth/login/ForgotPasswordForm.tsx:143
msgid "Email address"
msgstr "Adreça de correu"

#: src/view/com/modals/ChangeEmail.tsx:56
#: src/view/com/modals/ChangeEmail.tsx:88
msgid "Email updated"
msgstr "Correu actualitzat"

#: src/view/com/modals/ChangeEmail.tsx:111
msgid "Email Updated"
msgstr "Correu actualitzat"

#: src/view/com/modals/VerifyEmail.tsx:78
msgid "Email verified"
msgstr "Correu verificat"

#: src/view/screens/Settings.tsx:312
msgid "Email:"
msgstr "Correu:"

#: src/view/com/modals/EmbedConsent.tsx:113
msgid "Enable {0} only"
msgstr "Habilita només {0}"

#: src/view/com/modals/ContentFilteringSettings.tsx:162
msgid "Enable Adult Content"
msgstr "Habilita el contingut per a adults"

#: src/screens/Onboarding/StepModeration/AdultContentEnabledPref.tsx:76
#: src/screens/Onboarding/StepModeration/AdultContentEnabledPref.tsx:77
msgid "Enable adult content in your feeds"
msgstr ""

#: src/view/com/modals/EmbedConsent.tsx:97
msgid "Enable External Media"
msgstr "Habilita el contingut extern"

#: src/view/screens/PreferencesExternalEmbeds.tsx:75
msgid "Enable media players for"
msgstr "Habilita reproductors de contingut per"

#: src/view/screens/PreferencesHomeFeed.tsx:147
msgid "Enable this setting to only see replies between people you follow."
msgstr "Activa aquesta opció per veure només les respostes entre els comptes que segueixes."

#: src/view/screens/Profile.tsx:437
msgid "End of feed"
msgstr "Fi del canal"

#: src/view/com/modals/AddAppPasswords.tsx:165
msgid "Enter a name for this App Password"
msgstr "Posa un nom a aquesta contrasenya d'aplicació"

#: src/view/com/modals/VerifyEmail.tsx:105
msgid "Enter Confirmation Code"
msgstr "Entra el codi de confirmació"

#: src/view/com/auth/create/Step1.tsx:71
#~ msgid "Enter the address of your provider:"
#~ msgstr "Introdueix l'adreça del teu proveïdor:"

#: src/view/com/modals/ChangeHandle.tsx:371
msgid "Enter the domain you want to use"
msgstr "Introdueix el domini que vols utilitzar"

#: src/view/com/auth/login/ForgotPasswordForm.tsx:103
msgid "Enter the email you used to create your account. We'll send you a \"reset code\" so you can set a new password."
msgstr "Introdueix el correu que vas fer servir per crear el teu compte. T'enviarem un \"codi de restabliment\" perquè puguis posar una nova contrasenya."

#: src/view/com/auth/create/Step1.tsx:195
#: src/view/com/modals/BirthDateSettings.tsx:74
msgid "Enter your birth date"
msgstr "Introdueix la teva data de naixement"

#: src/view/com/modals/Waitlist.tsx:78
msgid "Enter your email"
msgstr "Introdueix el teu correu"

#: src/view/com/auth/create/Step1.tsx:139
msgid "Enter your email address"
msgstr "Introdueix el teu correu"

#: src/view/com/modals/ChangeEmail.tsx:41
msgid "Enter your new email above"
msgstr "Introdueix el teu correu a sobre"

#: src/view/com/modals/ChangeEmail.tsx:117
msgid "Enter your new email address below."
msgstr "Introdueix el teu nou correu a continuació."

#: src/view/com/auth/create/Step2.tsx:187
msgid "Enter your phone number"
msgstr "Introdueix el teu telèfon"

#: src/view/com/auth/login/Login.tsx:99
msgid "Enter your username and password"
msgstr "Introdueix el teu usuari i contrasenya"

#: src/view/screens/Search/Search.tsx:109
msgid "Error:"
msgstr "Error:"

#: src/view/com/modals/Threadgate.tsx:76
msgid "Everybody"
msgstr "Tothom"

#: src/view/com/modals/ChangeHandle.tsx:150
msgid "Exits handle change process"
msgstr "Surt del procés de canvi d'identificador"

#: src/view/com/lightbox/Lightbox.web.tsx:120
msgid "Exits image view"
msgstr "Surt de la visualització de la imatge"

#: src/view/com/modals/ListAddRemoveUsers.tsx:88
#: src/view/shell/desktop/Search.tsx:235
msgid "Exits inputting search query"
msgstr "Surt de la cerca"

#: src/view/com/modals/Waitlist.tsx:138
msgid "Exits signing up for waitlist with {email}"
msgstr "Surt de la llista d'espera amb el correu {email}"

#: src/view/com/lightbox/Lightbox.web.tsx:163
msgid "Expand alt text"
msgstr "Expandeix el text alternatiu"

#: src/view/com/composer/ComposerReplyTo.tsx:81
#: src/view/com/composer/ComposerReplyTo.tsx:84
msgid "Expand or collapse the full post you are replying to"
msgstr "Expandeix o replega la publicació completa a la qual estàs responent"

#: src/view/com/modals/EmbedConsent.tsx:64
msgid "External Media"
msgstr "Contingut extern"

#: src/view/com/modals/EmbedConsent.tsx:75
#: src/view/screens/PreferencesExternalEmbeds.tsx:66
msgid "External media may allow websites to collect information about you and your device. No information is sent or requested until you press the \"play\" button."
msgstr "El contingut extern pot permetre que algunes webs recullin informació sobre tu i el teu dispositiu. No s'envia ni es demana cap informació fins que premis el botó \"reproduir\"."

#: src/Navigation.tsx:259
#: src/view/screens/PreferencesExternalEmbeds.tsx:52
#: src/view/screens/Settings.tsx:623
msgid "External Media Preferences"
msgstr "Preferència del contingut extern"

#: src/view/screens/Settings.tsx:614
msgid "External media settings"
msgstr "Configuració del contingut extern"

#: src/view/com/modals/AddAppPasswords.tsx:114
#: src/view/com/modals/AddAppPasswords.tsx:118
msgid "Failed to create app password."
msgstr "No s'ha pogut crear la contrasenya d'aplicació"

#: src/view/com/modals/CreateOrEditList.tsx:206
msgid "Failed to create the list. Check your internet connection and try again."
msgstr "No s'ha pogut crear la llista. Comprova la teva connexió a internet i torna-ho a provar."

#: src/view/com/util/forms/PostDropdownBtn.tsx:88
msgid "Failed to delete post, please try again"
msgstr "No s'ha pogut esborrar la publicació, torna-ho a provar"

#: src/view/com/auth/onboarding/RecommendedFeeds.tsx:109
#: src/view/com/auth/onboarding/RecommendedFeeds.tsx:141
msgid "Failed to load recommended feeds"
msgstr "Error en carregar els canals recomanats"

#: src/Navigation.tsx:193
msgid "Feed"
msgstr "Canal"

#: src/view/com/feeds/FeedSourceCard.tsx:229
msgid "Feed by {0}"
msgstr "Canal per {0}"

#: src/view/screens/Feeds.tsx:597
msgid "Feed offline"
msgstr "Canal fora de línia"

#: src/view/com/feeds/FeedPage.tsx:143
msgid "Feed Preferences"
msgstr "Preferències del canal"

#: src/view/shell/desktop/RightNav.tsx:73
#: src/view/shell/Drawer.tsx:314
msgid "Feedback"
msgstr "Comentaris"

#: src/Navigation.tsx:443
#: src/view/screens/Feeds.tsx:514
#: src/view/screens/Profile.tsx:175
#: src/view/shell/bottom-bar/BottomBar.tsx:181
#: src/view/shell/desktop/LeftNav.tsx:342
#: src/view/shell/Drawer.tsx:479
#: src/view/shell/Drawer.tsx:480
msgid "Feeds"
msgstr "Canals"

#: src/screens/Onboarding/StepAlgoFeeds/index.tsx:106
#~ msgid "Feeds are created by users and can give you entirely new experiences."
#~ msgstr ""

#: src/screens/Onboarding/StepAlgoFeeds/index.tsx:106
msgid "Feeds are created by users and organizations. They offer you varied experiences and suggest content you may like using algorithms."
msgstr ""

#: src/view/com/auth/onboarding/RecommendedFeeds.tsx:57
msgid "Feeds are created by users to curate content. Choose some feeds that you find interesting."
msgstr "Els canals són creats pels usuaris per curar contingut. Tria els canals que trobis interessants."

#: src/view/screens/SavedFeeds.tsx:156
msgid "Feeds are custom algorithms that users build with a little coding expertise. <0/> for more information."
msgstr "Els canals són algoritmes personalitzats creats per usuaris que coneixen una mica de codi. <0/> per a més informació."

#: src/screens/Onboarding/StepTopicalFeeds.tsx:70
msgid "Feeds can be topical as well!"
msgstr ""

#: src/screens/Onboarding/StepFinished.tsx:151
msgid "Finalizing"
msgstr ""

#: src/view/com/posts/CustomFeedEmptyState.tsx:47
#: src/view/com/posts/FollowingEmptyState.tsx:57
#: src/view/com/posts/FollowingEndOfFeed.tsx:58
msgid "Find accounts to follow"
msgstr "Troba comptes per seguir"

#: src/view/screens/Search/Search.tsx:439
msgid "Find users on Bluesky"
msgstr "Troba usuaris a Bluesky"

#: src/view/screens/Search/Search.tsx:437
msgid "Find users with the search tool on the right"
msgstr "Troba usuaris amb l'eina de cerca de la dreta"

#: src/view/com/auth/onboarding/RecommendedFollowsItem.tsx:150
msgid "Finding similar accounts..."
msgstr "Troba comptes similars…"

#: src/view/screens/PreferencesHomeFeed.tsx:111
msgid "Fine-tune the content you see on your home screen."
msgstr "Ajusta el contingut que es veu a la teva pantalla d'inici."

#: src/view/screens/PreferencesThreads.tsx:60
msgid "Fine-tune the discussion threads."
msgstr "Ajusta els fils de debat."

#: src/screens/Onboarding/index.tsx:38
msgid "Fitness"
msgstr ""

#: src/screens/Onboarding/StepFinished.tsx:131
msgid "Flexible"
msgstr ""

#: src/view/com/modals/EditImage.tsx:115
msgid "Flip horizontal"
msgstr "Gira horitzontalment"

#: src/view/com/modals/EditImage.tsx:120
#: src/view/com/modals/EditImage.tsx:287
msgid "Flip vertically"
msgstr "Gira verticalment"

#: src/view/com/profile/FollowButton.tsx:64
msgctxt "action"
msgid "Follow"
msgstr "Segueix"

#: src/view/com/profile/ProfileHeader.tsx:552
msgid "Follow"
msgstr "Segueix"

#: src/screens/Onboarding/StepSuggestedAccounts/index.tsx:58
#: src/view/com/profile/ProfileHeader.tsx:543
msgid "Follow {0}"
msgstr "Segueix {0}"

#: src/screens/Onboarding/StepSuggestedAccounts/index.tsx:178
msgid "Follow All"
msgstr ""

#: src/screens/Onboarding/StepSuggestedAccounts/index.tsx:174
msgid "Follow selected accounts and continue to the next step"
msgstr ""

#: src/screens/Onboarding/StepSuggestedAccounts/index.tsx:174
#~ msgid "Follow selected accounts and continue to then next step"
#~ msgstr ""

#: src/view/com/auth/onboarding/RecommendedFollows.tsx:64
msgid "Follow some users to get started. We can recommend you more users based on who you find interesting."
msgstr "Segueix a alguns usuaris per començar. Te'n podem recomanar més basant-nos en els que trobes interessants."

#: src/view/com/profile/ProfileCard.tsx:194
msgid "Followed by {0}"
msgstr "Seguit per {0}"

#: src/view/com/modals/Threadgate.tsx:98
msgid "Followed users"
msgstr "Usuaris seguits"

#: src/view/screens/PreferencesHomeFeed.tsx:154
msgid "Followed users only"
msgstr "Només els usuaris seguits"

#: src/view/com/notifications/FeedItem.tsx:166
msgid "followed you"
msgstr "et segueix"

#: src/view/screens/ProfileFollowers.tsx:25
msgid "Followers"
msgstr "Seguidors"

#: src/view/com/profile/ProfileHeader.tsx:624
#~ msgid "following"
#~ msgstr "seguint"

#: src/view/com/profile/ProfileHeader.tsx:534
#: src/view/screens/ProfileFollows.tsx:25
msgid "Following"
msgstr "Seguint"

#: src/view/com/profile/ProfileHeader.tsx:196
msgid "Following {0}"
msgstr "Seguint {0}"

#: src/view/com/profile/ProfileHeader.tsx:585
msgid "Follows you"
msgstr "Et segueix"

#: src/view/com/profile/ProfileCard.tsx:141
msgid "Follows You"
msgstr "Et segueix"

#: src/screens/Onboarding/index.tsx:43
msgid "Food"
msgstr ""

#: src/view/com/modals/DeleteAccount.tsx:107
msgid "For security reasons, we'll need to send a confirmation code to your email address."
msgstr "Per motius de seguretat necessitem enviar-te un codi de confirmació al teu correu."

#: src/view/com/modals/AddAppPasswords.tsx:211
msgid "For security reasons, you won't be able to view this again. If you lose this password, you'll need to generate a new one."
msgstr "Per motius de seguretat no podràs tornar-la a veure. Si perds aquesta contrasenya necessitaràs generar-ne una de nova."

#: src/view/com/auth/login/LoginForm.tsx:238
msgid "Forgot"
msgstr "L'he oblidat"

#: src/view/com/auth/login/LoginForm.tsx:235
msgid "Forgot password"
msgstr "He oblidat la contrasenya"

#: src/view/com/auth/login/Login.tsx:127
#: src/view/com/auth/login/Login.tsx:143
msgid "Forgot Password"
msgstr "He oblidat la contrasenya"

#: src/view/com/posts/FeedItem.tsx:189
msgctxt "from-feed"
msgid "From <0/>"
msgstr "De <0/>"

#: src/view/com/composer/photos/SelectPhotoBtn.tsx:43
msgid "Gallery"
msgstr "Galeria"

#: src/view/com/modals/VerifyEmail.tsx:189
#: src/view/com/modals/VerifyEmail.tsx:191
msgid "Get Started"
msgstr "Comença"

#: src/view/com/auth/LoggedOut.tsx:81
#: src/view/com/auth/LoggedOut.tsx:82
#: src/view/com/util/moderation/ScreenHider.tsx:123
#: src/view/shell/desktop/LeftNav.tsx:104
msgid "Go back"
msgstr "Ves enrere"

#: src/view/screens/ProfileFeed.tsx:105
#: src/view/screens/ProfileFeed.tsx:110
#: src/view/screens/ProfileList.tsx:873
#: src/view/screens/ProfileList.tsx:878
msgid "Go Back"
msgstr "Ves enrere"

#: src/screens/Onboarding/Layout.tsx:104
#: src/screens/Onboarding/Layout.tsx:193
msgid "Go back to previous step"
msgstr ""

#: src/view/screens/Search/Search.tsx:724
#: src/view/shell/desktop/Search.tsx:262
msgid "Go to @{queryMaybeHandle}"
msgstr "Vés a @{queryMaybeHandle}"

#: src/view/com/auth/login/ForgotPasswordForm.tsx:185
#: src/view/com/auth/login/LoginForm.tsx:285
#: src/view/com/auth/login/SetNewPasswordForm.tsx:165
msgid "Go to next"
msgstr "Ves al següent"

#: src/view/com/modals/ChangeHandle.tsx:265
msgid "Handle"
msgstr "Identificador"

#: src/view/com/auth/create/CreateAccount.tsx:197
msgid "Having trouble?"
msgstr "Tens problemes?"

#: src/view/shell/desktop/RightNav.tsx:102
#: src/view/shell/Drawer.tsx:324
msgid "Help"
msgstr "Ajuda"

#: src/screens/Onboarding/StepSuggestedAccounts/index.tsx:132
msgid "Here are some accounts for you to follow"
msgstr ""

#: src/screens/Onboarding/StepSuggestedAccounts/index.tsx:132
#~ msgid "Here are some accounts for your to follow"
#~ msgstr ""

#: src/screens/Onboarding/StepTopicalFeeds.tsx:79
msgid "Here are some popular topical feeds. You can choose to follow as many as you like."
msgstr ""

#: src/screens/Onboarding/StepTopicalFeeds.tsx:74
msgid "Here are some topical feeds based on your interests: {interestsText}. You can choose to follow as many as you like."
msgstr ""

#: src/view/com/modals/AddAppPasswords.tsx:152
msgid "Here is your app password."
msgstr "Aquí tens la teva contrasenya d'aplicació."

<<<<<<< HEAD
#: src/screens/Onboarding/StepModeration/ModerationOption.tsx:41
=======
#: src/view/com/modals/ContentFilteringSettings.tsx:219
#: src/view/com/notifications/FeedItem.tsx:329
msgctxt "action"
msgid "Hide"
msgstr "Amaga"

>>>>>>> a48f4fc7
#: src/view/com/modals/ContentFilteringSettings.tsx:246
#: src/view/com/util/moderation/ContentHider.tsx:105
#: src/view/com/util/moderation/PostHider.tsx:108
msgid "Hide"
msgstr "Amaga"

#: src/view/com/modals/ContentFilteringSettings.tsx:219
#: src/view/com/notifications/FeedItem.tsx:325
msgctxt "action"
msgid "Hide"
msgstr ""

#: src/view/com/util/forms/PostDropdownBtn.tsx:187
msgid "Hide post"
msgstr "Amaga l'entrada"

#: src/view/com/util/moderation/ContentHider.tsx:67
#: src/view/com/util/moderation/PostHider.tsx:61
msgid "Hide the content"
msgstr "Amaga el contingut"

#: src/view/com/util/forms/PostDropdownBtn.tsx:191
msgid "Hide this post?"
msgstr "Vols amagar aquesta entrada?"

#: src/view/com/notifications/FeedItem.tsx:315
msgid "Hide user list"
msgstr "Amaga la llista d'usuaris"

#: src/view/com/profile/ProfileHeader.tsx:526
msgid "Hides posts from {0} in your feed"
msgstr "Amaga les publicacions de {0} al teu canal"
#: src/view/com/posts/FeedErrorMessage.tsx:111
msgid "Hmm, some kind of issue occurred when contacting the feed server. Please let the feed owner know about this issue."
msgstr "S'ha produït algun error quan s'intentava connectar amb el servidor del canal. Avisa al propietari del canal d'aquest problema."

#: src/view/com/posts/FeedErrorMessage.tsx:99
msgid "Hmm, the feed server appears to be misconfigured. Please let the feed owner know about this issue."
msgstr "Sembla que el servidor del canal està mal configurat. Avisa al propietari del canal d'aquest problema."

#: src/view/com/posts/FeedErrorMessage.tsx:105
msgid "Hmm, the feed server appears to be offline. Please let the feed owner know about this issue."
msgstr "Sembla que el servidor del canal està sense connexió. Avisa al propietari del canal d'aquest problema."

#: src/view/com/posts/FeedErrorMessage.tsx:102
msgid "Hmm, the feed server gave a bad response. Please let the feed owner know about this issue."
msgstr "El servidor del canal ha donat una resposta incorrecta. Avisa al propietari del canal d'aquest problema."

#: src/view/com/posts/FeedErrorMessage.tsx:96
msgid "Hmm, we're having trouble finding this feed. It may have been deleted."
msgstr "Tenim problemes per trobar aquest canal. Potser ha estat eliminat."

#: src/Navigation.tsx:433
#: src/view/shell/bottom-bar/BottomBar.tsx:137
#: src/view/shell/desktop/LeftNav.tsx:306
#: src/view/shell/Drawer.tsx:401
#: src/view/shell/Drawer.tsx:402
msgid "Home"
msgstr "Inici"

#: src/Navigation.tsx:248
#: src/view/com/pager/FeedsTabBarMobile.tsx:123
#: src/view/screens/PreferencesHomeFeed.tsx:104
#: src/view/screens/Settings.tsx:509
msgid "Home Feed Preferences"
msgstr "Preferències dels canals a l'inici"

#: src/view/com/auth/login/ForgotPasswordForm.tsx:116
msgid "Hosting provider"
msgstr "Proveïdor d'allotjament"

#: src/view/com/auth/create/Step1.tsx:76
#: src/view/com/auth/create/Step1.tsx:81
#~ msgid "Hosting provider address"
#~ msgstr "Adreça del proveïdor d'allotjament"

#: src/view/com/modals/InAppBrowserConsent.tsx:44
msgid "How should we open this link?"
msgstr "Com hem d'obrir aquest enllaç?"

#: src/view/com/modals/VerifyEmail.tsx:214
msgid "I have a code"
msgstr "Tinc un codi"

#: src/view/com/modals/VerifyEmail.tsx:216
msgid "I have a confirmation code"
msgstr "Tinc un codi de confirmació"

#: src/view/com/modals/ChangeHandle.tsx:283
msgid "I have my own domain"
msgstr "Tinc el meu propi domini"

#: src/view/com/lightbox/Lightbox.web.tsx:165
msgid "If alt text is long, toggles alt text expanded state"
msgstr "Si el text alternatiu és llarg, canvia l'estat expandit del text alternatiu"

#: src/view/com/modals/SelfLabel.tsx:127
msgid "If none are selected, suitable for all ages."
msgstr "Si no en selecciones cap, és apropiat per a totes les edats."

#: src/view/com/util/images/Gallery.tsx:38
msgid "Image"
msgstr "Imatge"

#: src/view/com/modals/AltImage.tsx:119
msgid "Image alt text"
msgstr "Text alternatiu de la imatge"

#: src/view/com/util/UserAvatar.tsx:308
#: src/view/com/util/UserBanner.tsx:116
msgid "Image options"
msgstr "Opcions de la imatge"

#: src/view/com/auth/login/SetNewPasswordForm.tsx:110
msgid "Input code sent to your email for password reset"
msgstr "Introdueix el codi que s'ha enviat al teu correu per restablir la contrasenya"

#: src/view/com/modals/DeleteAccount.tsx:180
msgid "Input confirmation code for account deletion"
msgstr "Introdueix el codi de confirmació per eliminar el compte"

#: src/view/com/auth/create/Step1.tsx:144
msgid "Input email for Bluesky account"
msgstr "Introdueix el correu del compte de Bluesky"

#: src/view/com/auth/create/Step1.tsx:102
msgid "Input invite code to proceed"
msgstr "Introdueix el codi d'invitació per continuar"

#: src/view/com/modals/AddAppPasswords.tsx:182
msgid "Input name for app password"
msgstr "Introdueix un nom per la contrasenya d'aplicació"

#: src/view/com/auth/login/SetNewPasswordForm.tsx:133
msgid "Input new password"
msgstr "Introdueix una nova contrasenya"

#: src/view/com/modals/DeleteAccount.tsx:199
msgid "Input password for account deletion"
msgstr "Introdueix la contrasenya per elimiar el compte"

#: src/view/com/auth/create/Step2.tsx:195
msgid "Input phone number for SMS verification"
msgstr "Introdueix el telèfon per la verificació per SMS"

#: src/view/com/auth/login/LoginForm.tsx:227
msgid "Input the password tied to {identifier}"
msgstr "Introdueix la contrasenya lligada a {identifier}"

#: src/view/com/auth/login/LoginForm.tsx:194
msgid "Input the username or email address you used at signup"
msgstr "Introdueix el nom d'usuari o correu que vas utilitzar per registrar-te"

#: src/view/com/auth/create/Step2.tsx:270
msgid "Input the verification code we have texted to you"
msgstr "Introdueix el codi de verificació que t'hem enviat"

#: src/view/com/modals/Waitlist.tsx:90
msgid "Input your email to get on the Bluesky waitlist"
msgstr "Introdueix el teu correu per afegir-te a la llista d'espera de Bluesky"

#: src/view/com/auth/login/LoginForm.tsx:226
msgid "Input your password"
msgstr "Introdueix la teva contrasenya"

#: src/view/com/auth/create/Step3.tsx:42
msgid "Input your user handle"
msgstr "Introdueix el teu identificador d'usuari"

#: src/view/com/post-thread/PostThreadItem.tsx:231
msgid "Invalid or unsupported post record"
msgstr "Registre de publicació no vàlid o no admès"

#: src/view/com/auth/login/LoginForm.tsx:115
msgid "Invalid username or password"
msgstr "Nom d'usuari o contrasenya incorrectes"

#: src/view/screens/Settings.tsx:411
msgid "Invite"
msgstr "Convida"

#: src/view/com/modals/InviteCodes.tsx:93
#: src/view/screens/Settings.tsx:399
msgid "Invite a Friend"
msgstr "Convida un amic"

#: src/view/com/auth/create/Step1.tsx:92
#: src/view/com/auth/create/Step1.tsx:101
msgid "Invite code"
msgstr "Codi d'invitació"

#: src/view/com/auth/create/state.ts:199
msgid "Invite code not accepted. Check that you input it correctly and try again."
msgstr "Codi d'invitació rebutjat. Comprova que l'has entrat correctament i torna-ho a provar."

#: src/view/com/modals/InviteCodes.tsx:170
msgid "Invite codes: {0} available"
msgstr "Codis d'invitació: {0} disponible"

#: src/view/shell/Drawer.tsx:645
msgid "Invite codes: {invitesAvailable} available"
msgstr "Codis d'invitació: {invitesAvailable} disponibles"

#: src/view/com/modals/InviteCodes.tsx:169
msgid "Invite codes: 1 available"
msgstr "Codis d'invitació: 1 disponible"

#: src/screens/Onboarding/StepFollowingFeed.tsx:64
msgid "It shows posts from the people you follow as they happen."
msgstr ""

#: src/view/com/auth/HomeLoggedOutCTA.tsx:99
msgid "Jobs"
msgstr "Feines"

#: src/view/com/modals/Waitlist.tsx:67
msgid "Join the waitlist"
msgstr "Uneix-te a la llista d'espera"

#: src/view/com/auth/create/Step1.tsx:118
#: src/view/com/auth/create/Step1.tsx:122
msgid "Join the waitlist."
msgstr "Uneix-te a la llista d'espera."

#: src/view/com/modals/Waitlist.tsx:128
msgid "Join Waitlist"
msgstr "Uneix-te a la llista d'espera"

#: src/screens/Onboarding/index.tsx:24
msgid "Journalism"
msgstr ""

#: src/view/com/composer/select-language/SelectLangBtn.tsx:104
msgid "Language selection"
msgstr "Tria l'idioma"

#: src/view/screens/Settings.tsx:560
msgid "Language settings"
msgstr "Configuració d'idioma"

#: src/Navigation.tsx:140
#: src/view/screens/LanguageSettings.tsx:89
msgid "Language Settings"
msgstr "Configuració d'idioma"

#: src/view/screens/Settings.tsx:569
msgid "Languages"
msgstr "Idiomes"

#: src/view/com/auth/create/StepHeader.tsx:20
msgid "Last step!"
msgstr "Últim pas"

#: src/view/com/util/moderation/ContentHider.tsx:103
msgid "Learn more"
msgstr "Més informació"

#: src/view/com/util/moderation/PostAlerts.tsx:47
#: src/view/com/util/moderation/ProfileHeaderAlerts.tsx:65
#: src/view/com/util/moderation/ScreenHider.tsx:104
msgid "Learn More"
msgstr "Més informació"

#: src/view/com/util/moderation/ContentHider.tsx:85
#: src/view/com/util/moderation/PostAlerts.tsx:40
#: src/view/com/util/moderation/PostHider.tsx:78
#: src/view/com/util/moderation/ProfileHeaderAlerts.tsx:49
#: src/view/com/util/moderation/ScreenHider.tsx:101
msgid "Learn more about this warning"
msgstr "Més informació d'aquesta advertència"

#: src/view/screens/Moderation.tsx:242
msgid "Learn more about what is public on Bluesky."
msgstr "Més informació sobre què és públic a Bluesky."

#: src/view/com/modals/lang-settings/ContentLanguagesSettings.tsx:82
msgid "Leave them all unchecked to see any language."
msgstr "Deixa'ls tots sense marcar per veure tots els idiomes."

#: src/view/com/modals/LinkWarning.tsx:51
msgid "Leaving Bluesky"
msgstr "Sortint de Bluesky"

#: src/screens/Deactivated.tsx:129
msgid "left to go."
msgstr ""

#: src/view/screens/Settings.tsx:280
msgid "Legacy storage cleared, you need to restart the app now."
msgstr "L'emmagatzematge heretat s'ha esborrat, cal que reinicieu l'aplicació ara."

#: src/view/com/auth/login/Login.tsx:128
#: src/view/com/auth/login/Login.tsx:144
msgid "Let's get your password reset!"
msgstr "Restablirem la teva contrasenya!"

#: src/screens/Onboarding/StepFinished.tsx:151
msgid "Let's go!"
msgstr ""

#: src/view/com/util/UserAvatar.tsx:245
#: src/view/com/util/UserBanner.tsx:60
msgid "Library"
msgstr "Biblioteca"

#: src/view/screens/Settings.tsx:473
msgid "Light"
msgstr "Clar"

#: src/view/com/util/post-ctrls/PostCtrls.tsx:170
msgid "Like"
msgstr "M'agrada"

#: src/view/screens/ProfileFeed.tsx:591
msgid "Like this feed"
msgstr "Fes m'agrada a aquest canal"

#: src/Navigation.tsx:198
msgid "Liked by"
msgstr "Li ha agradat a"

#: src/view/screens/PostLikedBy.tsx:27
#: src/view/screens/ProfileFeedLikedBy.tsx:27
msgid "Liked By"
msgstr ""

#: src/view/com/feeds/FeedSourceCard.tsx:277
msgid "Liked by {0} {1}"
msgstr "Li ha agradat a {0} {1}"

#: src/view/screens/ProfileFeed.tsx:606
msgid "Liked by {likeCount} {0}"
msgstr "Li ha agradat a {likeCount} {0}"

<<<<<<< HEAD
#: src/view/com/notifications/FeedItem.tsx:170
msgid "liked your custom feed"
msgstr ""
=======
#: src/view/com/notifications/FeedItem.tsx:171
msgid "liked your custom feed{0}"
msgstr "i ha agradat el teu canal personalitzat{0}"
>>>>>>> a48f4fc7

#: src/view/com/notifications/FeedItem.tsx:171
#~ msgid "liked your custom feed '{0}'"
#~ msgstr ""

#: src/view/com/notifications/FeedItem.tsx:171
#~ msgid "liked your custom feed{0}"
#~ msgstr ""

#: src/view/com/notifications/FeedItem.tsx:155
msgid "liked your post"
msgstr "li ha agradat la teva publicació"

#: src/view/screens/Profile.tsx:174
msgid "Likes"
msgstr "M'agrades"

#: src/view/com/post-thread/PostThreadItem.tsx:185
msgid "Likes on this post"
msgstr "M'agrades a aquesta publicació"

#: src/Navigation.tsx:167
msgid "List"
msgstr "Llista"

#: src/view/com/modals/CreateOrEditList.tsx:261
msgid "List Avatar"
msgstr "Avatar de la llista"

#: src/view/screens/ProfileList.tsx:320
msgid "List blocked"
msgstr "Llista bloquejada"

#: src/view/com/feeds/FeedSourceCard.tsx:231
msgid "List by {0}"
msgstr "Llista per {0}"

#: src/view/screens/ProfileList.tsx:364
msgid "List deleted"
msgstr "Llista eliminada"

#: src/view/screens/ProfileList.tsx:279
msgid "List muted"
msgstr "Llista silenciada"

#: src/view/com/modals/CreateOrEditList.tsx:275
msgid "List Name"
msgstr "Nom de la llista"

#: src/view/screens/ProfileList.tsx:339
msgid "List unblocked"
msgstr "Llista desbloquejada"

#: src/view/screens/ProfileList.tsx:298
msgid "List unmuted"
msgstr "Llista no silenciada"

#: src/Navigation.tsx:110
#: src/view/screens/Profile.tsx:176
#: src/view/shell/desktop/LeftNav.tsx:379
#: src/view/shell/Drawer.tsx:495
#: src/view/shell/Drawer.tsx:496
msgid "Lists"
msgstr "Llistes"

#: src/view/com/post-thread/PostThread.tsx:281
#: src/view/com/post-thread/PostThread.tsx:289
msgid "Load more posts"
msgstr "Carrega més publicacions"

#: src/view/screens/Notifications.tsx:155
msgid "Load new notifications"
msgstr "Carrega noves notificacions"

#: src/view/com/feeds/FeedPage.tsx:190
#: src/view/screens/Profile.tsx:422
#: src/view/screens/ProfileFeed.tsx:494
#: src/view/screens/ProfileList.tsx:656
msgid "Load new posts"
msgstr "Carrega noves publicacions"

#: src/view/com/composer/text-input/mobile/Autocomplete.tsx:95
msgid "Loading..."
msgstr "Carregant…"

#: src/view/com/modals/ServerInput.tsx:50
msgid "Local dev server"
msgstr "Servidor de desenvolupament local"

#: src/Navigation.tsx:208
msgid "Log"
msgstr "Registre"

#: src/screens/Deactivated.tsx:150
#: src/screens/Deactivated.tsx:153
#: src/screens/Deactivated.tsx:179
#: src/screens/Deactivated.tsx:182
msgid "Log out"
msgstr ""

#: src/view/screens/Moderation.tsx:136
msgid "Logged-out visibility"
msgstr "Visibilitat pels usuaris no connectats"

#: src/view/com/auth/login/ChooseAccountForm.tsx:133
msgid "Login to account that is not listed"
msgstr "Accedeix a un compte que no està llistat"

#~ msgid "Looks like this feed is only available to users with a Bluesky account. Please sign up or sign in to view this feed!"
#~ msgstr "Parece que este canal de noticias sólo está disponible para usuarios con una cuenta Bluesky. Por favor, ¡regístrate o inicia sesión para ver este canal!"

#: src/view/com/modals/LinkWarning.tsx:65
msgid "Make sure this is where you intend to go!"
msgstr "Assegura't que és aquí on vols anar!"

#: src/view/screens/Profile.tsx:173
msgid "Media"
msgstr "Contingut"

#: src/view/com/threadgate/WhoCanReply.tsx:139
msgid "mentioned users"
msgstr "usuaris mencionats"

#: src/view/com/modals/Threadgate.tsx:93
msgid "Mentioned users"
msgstr "Usuaris mencionats"

#: src/view/com/util/ViewHeader.tsx:81
#: src/view/screens/Search/Search.tsx:623
msgid "Menu"
msgstr "Menú"

#: src/view/com/posts/FeedErrorMessage.tsx:194
#~ msgid "Message from server"
#~ msgstr "Missatge del servidor"

#: src/view/com/posts/FeedErrorMessage.tsx:197
msgid "Message from server: {0}"
msgstr "Missatge del servidor: {0}"

#: src/Navigation.tsx:115
#: src/view/screens/Moderation.tsx:64
#: src/view/screens/Settings.tsx:591
#: src/view/shell/desktop/LeftNav.tsx:397
#: src/view/shell/Drawer.tsx:514
#: src/view/shell/Drawer.tsx:515
msgid "Moderation"
msgstr "Moderació"

#: src/view/com/lists/ListCard.tsx:92
#: src/view/com/modals/UserAddRemoveLists.tsx:206
msgid "Moderation list by {0}"
msgstr "Llista de moderació per {0}"

#: src/view/screens/ProfileList.tsx:750
msgid "Moderation list by <0/>"
msgstr "Llista de moderació per <0/>"

#: src/view/com/lists/ListCard.tsx:90
#: src/view/com/modals/UserAddRemoveLists.tsx:204
#: src/view/screens/ProfileList.tsx:748
msgid "Moderation list by you"
msgstr "Llista de moderació teva"

#: src/view/com/modals/CreateOrEditList.tsx:197
msgid "Moderation list created"
msgstr "S'ha creat la llista de moderació"

#: src/view/com/modals/CreateOrEditList.tsx:183
msgid "Moderation list updated"
msgstr "S'ha actualitzat la llista de moderació"

#: src/view/screens/Moderation.tsx:95
msgid "Moderation lists"
msgstr "Llistes de moderació"

#: src/Navigation.tsx:120
#: src/view/screens/ModerationModlists.tsx:58
msgid "Moderation Lists"
msgstr "Llistes de moderació"

#: src/view/screens/Settings.tsx:585
msgid "Moderation settings"
msgstr "Configuració de moderació"

#: src/view/com/modals/ModerationDetails.tsx:35
msgid "Moderator has chosen to set a general warning on the content."
msgstr "El moderador ha decidit establir un advertiment general sobre el contingut"

#: src/view/shell/desktop/Feeds.tsx:53
msgid "More feeds"
msgstr "Més canals"

#: src/view/com/profile/ProfileHeader.tsx:562
#: src/view/screens/ProfileFeed.tsx:362
#: src/view/screens/ProfileList.tsx:592
msgid "More options"
msgstr "Més opcions"

#: src/view/com/util/forms/PostDropdownBtn.tsx:270
msgid "More post options"
msgstr "Més opcions de publicació"

#: src/view/screens/PreferencesThreads.tsx:82
msgid "Most-liked replies first"
msgstr "Respostes amb més m'agrada primer"

#: src/view/com/profile/ProfileHeader.tsx:374
msgid "Mute Account"
msgstr "Silenciar el compte"

#: src/view/screens/ProfileList.tsx:519
msgid "Mute accounts"
msgstr "Silencia els comptes"

#: src/view/screens/ProfileList.tsx:466
msgid "Mute list"
msgstr "Silencia la llista"

#: src/view/screens/ProfileList.tsx:271
msgid "Mute these accounts?"
msgstr "Vols silenciar aquests comptes?"

#: src/view/screens/ProfileList.tsx:275
msgid "Mute this List"
msgstr "Silencia aquesta llista"

#: src/view/com/util/forms/PostDropdownBtn.tsx:171
msgid "Mute thread"
msgstr "Silencia el fil de debat"

#: src/view/com/lists/ListCard.tsx:101
msgid "Muted"
msgstr "Silenciada"

#: src/view/screens/Moderation.tsx:109
msgid "Muted accounts"
msgstr "Comptes silenciats"

#: src/Navigation.tsx:125
#: src/view/screens/ModerationMutedAccounts.tsx:107
msgid "Muted Accounts"
msgstr "Comptes silenciats"

#: src/view/screens/ModerationMutedAccounts.tsx:115
msgid "Muted accounts have their posts removed from your feed and from your notifications. Mutes are completely private."
msgstr "Les publicacions dels comptes silenciats seran eliminats del teu canal i de les teves notificacions. Silenciar comptes és completament privat."

#: src/view/screens/ProfileList.tsx:273
msgid "Muting is private. Muted accounts can interact with you, but you will not see their posts or receive notifications from them."
msgstr "Silenciar és privat. Els comptes silenciats poden interactuar amb tu, però tu no veuràs les seves publicacions ni rebràs notificacions seves."

#: src/view/com/modals/BirthDateSettings.tsx:56
msgid "My Birthday"
msgstr "El meu aniversari"

#: src/view/screens/Feeds.tsx:399
msgid "My Feeds"
msgstr "Els meus canals"

#: src/view/shell/desktop/LeftNav.tsx:65
msgid "My Profile"
msgstr "El meu perfil"

#: src/view/screens/Settings.tsx:548
msgid "My Saved Feeds"
msgstr "Els meus canals desats"

#: src/view/com/modals/AddAppPasswords.tsx:181
#: src/view/com/modals/CreateOrEditList.tsx:290
msgid "Name"
msgstr "Nom"

#: src/view/com/modals/CreateOrEditList.tsx:145
msgid "Name is required"
msgstr "Es requereix un nom"

#: src/screens/Onboarding/index.tsx:25
msgid "Nature"
msgstr ""

#: src/view/com/auth/login/ForgotPasswordForm.tsx:186
#: src/view/com/auth/login/LoginForm.tsx:286
#: src/view/com/auth/login/SetNewPasswordForm.tsx:166
msgid "Navigates to the next screen"
msgstr "Navega a la pantalla següent"

#: src/view/shell/Drawer.tsx:73
msgid "Navigates to your profile"
msgstr "Navega al teu perfil"

#: src/view/com/modals/EmbedConsent.tsx:107
#: src/view/com/modals/EmbedConsent.tsx:123
msgid "Never load embeds from {0}"
msgstr "No carreguis mai les incrustacions de {0} "

#: src/view/com/auth/onboarding/WelcomeDesktop.tsx:72
#: src/view/com/auth/onboarding/WelcomeMobile.tsx:72
msgid "Never lose access to your followers and data."
msgstr "No perdis mai accés als teus seguidors ni a les teves dades."

#: src/screens/Onboarding/StepFinished.tsx:119
msgid "Never lose access to your followers or data."
msgstr ""

#: src/view/screens/Lists.tsx:76
msgctxt "action"
msgid "New"
msgstr "Nova"

#: src/view/screens/ModerationModlists.tsx:78
msgid "New"
msgstr "Nova"

#: src/view/com/modals/CreateOrEditList.tsx:252
msgid "New Moderation List"
msgstr "Nova llista de moderació"

#: src/view/com/auth/login/SetNewPasswordForm.tsx:122
msgid "New password"
msgstr "Nova contrasenya"

#: src/view/com/feeds/FeedPage.tsx:201
msgctxt "action"
msgid "New post"
msgstr "Nova publicació"

#: src/view/screens/Feeds.tsx:547
#: src/view/screens/Profile.tsx:364
#: src/view/screens/ProfileFeed.tsx:432
#: src/view/screens/ProfileList.tsx:194
#: src/view/screens/ProfileList.tsx:222
#: src/view/shell/desktop/LeftNav.tsx:248
msgid "New post"
msgstr "Nova publicació"

#: src/view/shell/desktop/LeftNav.tsx:258
msgctxt "action"
msgid "New Post"
msgstr "Nova publicació"

#: src/view/shell/desktop/LeftNav.tsx:258
#~ msgid "New Post"
#~ msgstr "Nova publicació"

#: src/view/com/modals/CreateOrEditList.tsx:247
msgid "New User List"
msgstr "Nova llista d'usuaris"

#: src/view/screens/PreferencesThreads.tsx:79
msgid "Newest replies first"
msgstr "Les respostes més noves primer"

<<<<<<< HEAD
#: src/screens/Onboarding/index.tsx:23
msgid "News"
msgstr ""
=======
#: src/view/com/auth/onboarding/WelcomeDesktop.tsx:103
msgctxt "action"
msgid "Next"
msgstr "Següent"
>>>>>>> a48f4fc7

#: src/view/com/auth/create/CreateAccount.tsx:161
#: src/view/com/auth/login/ForgotPasswordForm.tsx:178
#: src/view/com/auth/login/ForgotPasswordForm.tsx:188
#: src/view/com/auth/login/LoginForm.tsx:288
#: src/view/com/auth/login/SetNewPasswordForm.tsx:158
#: src/view/com/auth/login/SetNewPasswordForm.tsx:168
#: src/view/com/auth/onboarding/RecommendedFeeds.tsx:79
msgid "Next"
msgstr "Següent"

#: src/view/com/auth/onboarding/WelcomeDesktop.tsx:103
msgctxt "action"
msgid "Next"
msgstr ""

#: src/view/com/lightbox/Lightbox.web.tsx:149
msgid "Next image"
msgstr "Següent imatge"

#: src/view/screens/PreferencesHomeFeed.tsx:129
#: src/view/screens/PreferencesHomeFeed.tsx:200
#: src/view/screens/PreferencesHomeFeed.tsx:235
#: src/view/screens/PreferencesHomeFeed.tsx:272
#: src/view/screens/PreferencesThreads.tsx:106
#: src/view/screens/PreferencesThreads.tsx:129
msgid "No"
msgstr "No"

#: src/view/screens/ProfileFeed.tsx:584
#: src/view/screens/ProfileList.tsx:730
msgid "No description"
msgstr "Cap descripció"

#: src/view/com/profile/ProfileHeader.tsx:217
msgid "No longer following {0}"
msgstr "Ja no segueixes a {0}"

#: src/view/com/notifications/Feed.tsx:109
msgid "No notifications yet!"
msgstr "Encara no tens cap notificació"

#: src/view/com/composer/text-input/mobile/Autocomplete.tsx:97
#: src/view/com/composer/text-input/web/Autocomplete.tsx:191
msgid "No result"
msgstr "Cap resultat"

#: src/view/screens/Feeds.tsx:490
msgid "No results found for \"{query}\""
msgstr "No s'han trobat resultats per \"{query}\""

#: src/view/com/modals/ListAddRemoveUsers.tsx:127
#: src/view/screens/Search/Search.tsx:274
#: src/view/screens/Search/Search.tsx:302
msgid "No results found for {query}"
msgstr "No s'han trobat resultats per {query}"

#: src/view/com/modals/EmbedConsent.tsx:129
msgid "No thanks"
msgstr "No, gràcies"

#: src/view/com/modals/Threadgate.tsx:82
msgid "Nobody"
msgstr "Ningú"

#: src/view/com/modals/SelfLabel.tsx:135
msgid "Not Applicable."
msgstr "No aplicable."

#: src/Navigation.tsx:105
msgid "Not Found"
msgstr "No s'ha trobat"

#: src/view/com/modals/VerifyEmail.tsx:246
#: src/view/com/modals/VerifyEmail.tsx:252
msgid "Not right now"
msgstr "Ara mateix no"

#: src/view/screens/Moderation.tsx:232
msgid "Note: Bluesky is an open and public network. This setting only limits the visibility of your content on the Bluesky app and website, and other apps may not respect this setting. Your content may still be shown to logged-out users by other apps and websites."
msgstr "Nota: Bluesky és una xarxa oberta i pública. Aquesta configuració tan sols limita el teu contingut a l'aplicació de Bluesky i a la web, altres aplicacions poden no respectar-ho. El teu contingut pot ser mostrat a usuaris no connectats per altres aplicacions i webs."

#: src/Navigation.tsx:448
#: src/view/screens/Notifications.tsx:120
#: src/view/screens/Notifications.tsx:144
#: src/view/shell/bottom-bar/BottomBar.tsx:205
#: src/view/shell/desktop/LeftNav.tsx:361
#: src/view/shell/Drawer.tsx:438
#: src/view/shell/Drawer.tsx:439
msgid "Notifications"
msgstr "Notificacions"

#: src/view/com/modals/SelfLabel.tsx:103
msgid "Nudity"
msgstr "Nuesa"

#: src/view/com/util/ErrorBoundary.tsx:35
msgid "Oh no!"
msgstr "Ostres!"

#: src/screens/Onboarding/StepInterests/index.tsx:128
msgid "Oh no! Something went wrong."
msgstr ""

#: src/view/com/auth/login/PasswordUpdatedForm.tsx:41
msgid "Okay"
msgstr "D'acord"

#: src/view/screens/PreferencesThreads.tsx:78
msgid "Oldest replies first"
msgstr "Respostes més antigues primer"

#: src/view/screens/Settings.tsx:236
msgid "Onboarding reset"
msgstr "Restableix la incorporació"

#: src/view/com/composer/Composer.tsx:375
msgid "One or more images is missing alt text."
msgstr "Falta el text alternatiu a una o més imatges."

#: src/view/com/threadgate/WhoCanReply.tsx:100
msgid "Only {0} can reply."
msgstr "Només {0} poden respondre."

#: src/view/com/modals/ProfilePreview.tsx:49
#: src/view/com/modals/ProfilePreview.tsx:61
#: src/view/screens/AppPasswords.tsx:65
msgid "Oops!"
msgstr "Ostres!"

#: src/screens/Onboarding/StepFinished.tsx:115
msgid "Open"
msgstr ""

#: src/view/com/composer/Composer.tsx:470
#: src/view/com/composer/Composer.tsx:471
msgid "Open emoji picker"
msgstr "Obre el selector d'emojis"

#: src/view/screens/Settings.tsx:678
msgid "Open links with in-app browser"
msgstr "Obre els enllaços al navegador de l'aplicació"

#: src/view/com/pager/FeedsTabBarMobile.tsx:87
msgid "Open navigation"
msgstr "Obre la navegació"

#: src/view/screens/Settings.tsx:737
msgid "Open storybook page"
msgstr Obre la pàgina de l'historial"

#: src/view/com/util/forms/DropdownButton.tsx:147
msgid "Opens {numItems} options"
msgstr "Obre {numItems} opcions"

#: src/view/screens/Log.tsx:54
msgid "Opens additional details for a debug entry"
msgstr "Obre detalls adicionals per una entrada de depuració"

#: src/view/com/notifications/FeedItem.tsx:348
msgid "Opens an expanded list of users in this notification"
msgstr "Obre una llista expandida d'usuaris en aquesta notificació"

#: src/view/com/composer/photos/OpenCameraBtn.tsx:61
msgid "Opens camera on device"
msgstr "Obre la càmera del dispositiu"

#: src/view/com/composer/Prompt.tsx:25
msgid "Opens composer"
msgstr "Obre el compositor"

#: src/view/screens/Settings.tsx:561
msgid "Opens configurable language settings"
msgstr "Obre la configuració d'idioma"

#: src/view/com/composer/photos/SelectPhotoBtn.tsx:44
msgid "Opens device photo gallery"
msgstr "Obre la galeria fotogràfica del dispositiu"

#: src/view/com/profile/ProfileHeader.tsx:459
msgid "Opens editor for profile display name, avatar, background image, and description"
msgstr "Obre l'editor del perfil per editar el nom, avatar, imatge de fons i descripció"

#: src/view/screens/Settings.tsx:615
msgid "Opens external embeds settings"
msgstr "Obre la configuració per les incrustacions externes"

#: src/view/com/profile/ProfileHeader.tsx:614
msgid "Opens followers list"
msgstr "Obre la llista de seguidors"

#: src/view/com/profile/ProfileHeader.tsx:633
msgid "Opens following list"
msgstr "Obre la llista de seguits"

#: src/view/screens/Settings.tsx:412
msgid "Opens invite code list"
msgstr "Obre la llista de codis d'invitació"

#: src/view/com/modals/InviteCodes.tsx:172
#: src/view/shell/desktop/RightNav.tsx:156
#: src/view/shell/Drawer.tsx:646
msgid "Opens list of invite codes"
msgstr "Obre la llista de codis d'invitació"

#: src/view/screens/Settings.tsx:696
msgid "Opens modal for account deletion confirmation. Requires email code."
msgstr "Obre el modal per confirmar l'eliminació del compte. Requereix un codi de correu"

#: src/view/com/modals/ChangeHandle.tsx:281
msgid "Opens modal for using custom domain"
msgstr "Obre el modal per a utilitzar un domini personalitzat"

#: src/view/screens/Settings.tsx:586
msgid "Opens moderation settings"
msgstr "Obre la configuració de la moderació"

#: src/view/com/auth/login/LoginForm.tsx:236
msgid "Opens password reset form"
msgstr "Obre el formulari de restabliment de la contrasenya"

#: src/view/screens/Feeds.tsx:338
msgid "Opens screen to edit Saved Feeds"
msgstr "Obre pantalla per editar els canals desats"

#: src/view/screens/Settings.tsx:542
msgid "Opens screen with all saved feeds"
msgstr "Obre la pantalla amb tots els canals desats"

#: src/view/screens/Settings.tsx:642
msgid "Opens the app password settings page"
msgstr "Obre la pàgina de configuració de les contrasenyes d'aplicació"

#: src/view/screens/Settings.tsx:501
msgid "Opens the home feed preferences"
msgstr "Obre les preferències de canals de l'inici"

#: src/view/screens/Settings.tsx:738
msgid "Opens the storybook page"
msgstr "Obre la pàgina de l'historial"

#: src/view/screens/Settings.tsx:718
msgid "Opens the system log page"
msgstr "Obre la pàgina de registres del sistema"

#: src/view/screens/Settings.tsx:522
msgid "Opens the threads preferences"
msgstr "Obre les preferències dels fils de debat"

#: src/view/com/util/forms/DropdownButton.tsx:254
msgid "Option {0} of {numItems}"
msgstr "Opció {0} de {numItems}"

#: src/view/com/modals/Threadgate.tsx:89
msgid "Or combine these options:"
msgstr "O combina aquestes opcions:"

#: src/screens/Onboarding/StepAlgoFeeds/index.tsx:122
#~ msgid "Or you can try our \"Discover\" algorithm:"
#~ msgstr ""

#: src/view/com/auth/login/ChooseAccountForm.tsx:138
msgid "Other account"
msgstr "Un altre compte"

#: src/view/com/modals/ServerInput.tsx:88
msgid "Other service"
msgstr "Un altre servei"

#: src/view/com/composer/select-language/SelectLangBtn.tsx:91
msgid "Other..."
msgstr "Un altre…"

#: src/view/screens/NotFound.tsx:45
msgid "Page not found"
msgstr "Pàgina no trobada"

#: src/view/screens/NotFound.tsx:42
msgid "Page Not Found"
msgstr ""

#: src/view/com/auth/create/Step1.tsx:158
#: src/view/com/auth/create/Step1.tsx:168
#: src/view/com/auth/login/LoginForm.tsx:223
#: src/view/com/auth/login/SetNewPasswordForm.tsx:132
#: src/view/com/modals/DeleteAccount.tsx:198
msgid "Password"
msgstr "Contrasenya"

#: src/view/com/auth/login/Login.tsx:157
msgid "Password updated"
msgstr "Contrasenya actualitzada"

#: src/view/com/auth/login/PasswordUpdatedForm.tsx:28
msgid "Password updated!"
msgstr "Contrasenya actualitzada!"

#: src/Navigation.tsx:161
msgid "People followed by @{0}"
msgstr "Persones seguides per @{0}"

#: src/Navigation.tsx:154
msgid "People following @{0}"
msgstr "Oersones seguint a @{0}"

#: src/view/com/lightbox/Lightbox.tsx:66
msgid "Permission to access camera roll is required."
msgstr "Cal permís per accedir al carret de la càmera."

#: src/view/com/lightbox/Lightbox.tsx:72
msgid "Permission to access camera roll was denied. Please enable it in your system settings."
msgstr "S'ha denegat el permís per accedir a la càmera. Activa'l a la configuració del teu sistema."

#: src/screens/Onboarding/index.tsx:31
msgid "Pets"
msgstr ""

#: src/view/com/auth/create/Step2.tsx:182
msgid "Phone number"
msgstr "Telèfon"

#: src/view/com/modals/SelfLabel.tsx:121
msgid "Pictures meant for adults."
msgstr "Imatges destinades a adults."

#: src/view/screens/ProfileFeed.tsx:353
#: src/view/screens/ProfileList.tsx:556
msgid "Pin to home"
msgstr "Fixa a l'inici"

#: src/view/screens/SavedFeeds.tsx:88
msgid "Pinned Feeds"
msgstr "Canals de notícies fixats"

#: src/view/com/util/post-embeds/ExternalGifEmbed.tsx:111
msgid "Play {0}"
msgstr "Reprodueix {0}"

#: src/view/com/util/post-embeds/ExternalPlayerEmbed.tsx:54
#: src/view/com/util/post-embeds/ExternalPlayerEmbed.tsx:55
msgid "Play Video"
msgstr "Reprodueix el vídeo"

#: src/view/com/util/post-embeds/ExternalGifEmbed.tsx:110
msgid "Plays the GIF"
msgstr "Reprodueix el GIF"

#: src/view/com/auth/create/state.ts:177
msgid "Please choose your handle."
msgstr "Tria el teu identificador."

#: src/view/com/auth/create/state.ts:160
msgid "Please choose your password."
msgstr "Tria la teva contrasenya."

#: src/view/com/modals/ChangeEmail.tsx:67
msgid "Please confirm your email before changing it. This is a temporary requirement while email-updating tools are added, and it will soon be removed."
msgstr "Confirma el teu correu abans de canviar-lo. Aquest és un requisit temporal mentre no s'afegeixin eines per actualitzar el correu. Aviat no serà necessari,"

#: src/view/com/modals/AddAppPasswords.tsx:89
msgid "Please enter a name for your app password. All spaces is not allowed."
msgstr "Introdueix un nom per a la contrasenya de la vostra aplicació. No es permeten tot en espais."

#: src/view/com/auth/create/Step2.tsx:205
msgid "Please enter a phone number that can receive SMS text messages."
msgstr "Introdueix un telèfon que pugui rebre missatges SMS"

#: src/view/com/modals/AddAppPasswords.tsx:144
msgid "Please enter a unique name for this App Password or use our randomly generated one."
msgstr "Introdueix un nom únic per aquesta contrasenya d'aplicació o fes servir un nom generat aleatòriament."

#: src/view/com/auth/create/state.ts:170
msgid "Please enter the code you received by SMS."
msgstr "Introdueix el codi que has rebut per SMS"

#: src/view/com/auth/create/Step2.tsx:281
msgid "Please enter the verification code sent to {phoneNumberFormatted}."
msgstr "Introdueix el codi de verificació enviat a {phoneNumberFormatted}"

#: src/view/com/auth/create/state.ts:146
msgid "Please enter your email."
msgstr "Introdueix el teu correu."

#: src/view/com/modals/DeleteAccount.tsx:187
msgid "Please enter your password as well:"
msgstr "Introdueix la teva contrasenya també:"

#: src/view/com/modals/AppealLabel.tsx:72
#: src/view/com/modals/AppealLabel.tsx:75
msgid "Please tell us why you think this content warning was incorrectly applied!"
msgstr "Digues-nos per què creus que s'ha aplicat incorrectament l'advertència de contingut."

#~ msgid "Please tell us why you think this decision was incorrect."
#~ msgstr "Por favor, dinos por qué crees que esta decisión fue incorrecta."

#: src/view/com/modals/VerifyEmail.tsx:101
msgid "Please Verify Your Email"
msgstr "Verifica el teu correu"

#: src/view/com/composer/Composer.tsx:215
msgid "Please wait for your link card to finish loading"
msgstr "Espera que es generi la targeta de l'enllaç"

#: src/screens/Onboarding/index.tsx:37
msgid "Politics"
msgstr ""

#: src/view/com/modals/SelfLabel.tsx:111
msgid "Porn"
msgstr "Pornografia"

#: src/view/com/composer/Composer.tsx:350
#: src/view/com/composer/Composer.tsx:358
msgctxt "action"
msgid "Post"
msgstr "Publica"

#: src/view/com/post-thread/PostThread.tsx:251
msgctxt "description"
msgid "Post"
msgstr "Publicació"

#: src/view/com/composer/Composer.tsx:341
#: src/view/com/post-thread/PostThread.tsx:225
#: src/view/screens/PostThread.tsx:80
#~ msgid "Post"
#~ msgstr "Publicació"

#: src/view/com/post-thread/PostThreadItem.tsx:177
msgid "Post by {0}"
msgstr "Publicació per {0}"

#: src/Navigation.tsx:173
#: src/Navigation.tsx:180
#: src/Navigation.tsx:187
msgid "Post by @{0}"
msgstr "Publicació per @{0}"

#: src/view/com/util/forms/PostDropdownBtn.tsx:84
msgid "Post deleted"
msgstr "Publicació eliminada"

#: src/view/com/post-thread/PostThread.tsx:403
msgid "Post hidden"
msgstr "Publicació oculta"

#: src/view/com/composer/select-language/SelectLangBtn.tsx:87
msgid "Post language"
msgstr "Idioma de la publicació"

#: src/view/com/modals/lang-settings/PostLanguagesSettings.tsx:75
msgid "Post Languages"
msgstr "Idiomes de les publicacions"

#: src/view/com/post-thread/PostThread.tsx:455
msgid "Post not found"
msgstr "Publicació no trobada"

#: src/view/screens/Profile.tsx:171
msgid "Posts"
msgstr "Publicacions"

#: src/view/com/posts/FeedErrorMessage.tsx:64
msgid "Posts hidden"
msgstr "Publicacions amagades"

#: src/view/com/modals/LinkWarning.tsx:46
msgid "Potentially Misleading Link"
msgstr "Enllaç potencialment enganyós"

#: src/view/com/lightbox/Lightbox.web.tsx:135
msgid "Previous image"
msgstr "Imatge anterior"

#: src/view/screens/LanguageSettings.tsx:187
msgid "Primary Language"
msgstr "Idioma principal"

#: src/view/screens/PreferencesThreads.tsx:97
msgid "Prioritize Your Follows"
msgstr "Prioritza els usuaris que segueixes"

#: src/view/screens/Settings.tsx:598
#: src/view/shell/desktop/RightNav.tsx:84
msgid "Privacy"
msgstr "Privacitat"

#: src/Navigation.tsx:218
#: src/view/screens/PrivacyPolicy.tsx:29
#: src/view/screens/Settings.tsx:824
#: src/view/shell/Drawer.tsx:265
msgid "Privacy Policy"
msgstr "Política de privacitat"

#: src/view/com/auth/login/ForgotPasswordForm.tsx:194
msgid "Processing..."
msgstr "Processant…"

#: src/view/shell/bottom-bar/BottomBar.tsx:247
#: src/view/shell/desktop/LeftNav.tsx:415
#: src/view/shell/Drawer.tsx:72
#: src/view/shell/Drawer.tsx:549
#: src/view/shell/Drawer.tsx:550
msgid "Profile"
msgstr "Perfil"

#: src/view/com/modals/EditProfile.tsx:128
msgid "Profile updated"
msgstr "Perfil actualitzat"

#: src/view/screens/Settings.tsx:882
msgid "Protect your account by verifying your email."
msgstr "Protegeix el teu compte verificant el teu correu."

#: src/screens/Onboarding/StepFinished.tsx:101
msgid "Public"
msgstr ""

#: src/view/screens/ModerationModlists.tsx:61
msgid "Public, shareable lists of users to mute or block in bulk."
msgstr "Llistes d'usuaris per silenciar o bloquejar en massa, públiques i per compartir."

#: src/view/screens/Lists.tsx:61
msgid "Public, shareable lists which can drive feeds."
msgstr "Llistes que poden nodrir canals, públiques i per compartir."

#: src/view/com/composer/Composer.tsx:335
msgid "Publish post"
msgstr "Publica"

#: src/view/com/composer/Composer.tsx:335
msgid "Publish reply"
msgstr "Publica la resposta"

#: src/view/com/modals/Repost.tsx:65
msgctxt "action"
msgid "Quote post"
msgstr "Cita la publicació"

#: src/view/com/util/post-ctrls/RepostButton.web.tsx:58
msgid "Quote post"
msgstr "Cita la publicació"

#: src/view/com/modals/Repost.tsx:70
msgctxt "action"
msgid "Quote Post"
msgstr "Cita la publicació"

#: src/view/com/modals/Repost.tsx:56
#~ msgid "Quote Post"
#~ msgstr "Cita la publicació"

#: src/view/screens/PreferencesThreads.tsx:86
msgid "Random (aka \"Poster's Roulette\")"
msgstr "Aleatori (també conegut com \"Poster's Roulette\")"

#: src/view/com/modals/EditImage.tsx:236
msgid "Ratios"
msgstr "Proporcions"

#: src/view/com/auth/onboarding/RecommendedFeeds.tsx:116
msgid "Recommended Feeds"
msgstr "Canals recomanats"

#: src/view/com/auth/onboarding/RecommendedFollows.tsx:180
msgid "Recommended Users"
msgstr "Usuaris recomanats"

#: src/view/com/modals/ListAddRemoveUsers.tsx:264
#: src/view/com/modals/SelfLabel.tsx:83
#: src/view/com/modals/UserAddRemoveLists.tsx:219
#: src/view/com/util/UserAvatar.tsx:282
#: src/view/com/util/UserBanner.tsx:89
msgid "Remove"
msgstr "Elimina"

#: src/view/com/feeds/FeedSourceCard.tsx:106
msgid "Remove {0} from my feeds?"
msgstr "Vols eliminar {0} dels teus canals?"

#: src/view/com/util/AccountDropdownBtn.tsx:22
msgid "Remove account"
msgstr "Elimina el compte"

#: src/view/com/posts/FeedErrorMessage.tsx:131
#: src/view/com/posts/FeedErrorMessage.tsx:166
msgid "Remove feed"
msgstr "Elimina el canal"

#: src/view/com/feeds/FeedSourceCard.tsx:105
#: src/view/com/feeds/FeedSourceCard.tsx:167
#: src/view/com/feeds/FeedSourceCard.tsx:172
#: src/view/com/feeds/FeedSourceCard.tsx:243
#: src/view/screens/ProfileFeed.tsx:272
msgid "Remove from my feeds"
msgstr "Elimina dels meus canals"

#: src/view/com/composer/photos/Gallery.tsx:167
msgid "Remove image"
msgstr "Elimina la imatge"

#: src/view/com/composer/ExternalEmbed.tsx:70
msgid "Remove image preview"
msgstr "Elimina la visualització prèvia de la imatge"

#: src/view/com/modals/Repost.tsx:47
msgid "Remove repost"
msgstr "Elimina la republicació"

#: src/view/com/feeds/FeedSourceCard.tsx:173
msgid "Remove this feed from my feeds?"
msgstr "Vols eliminar aquest canal dels meus canals?"

#: src/view/com/posts/FeedErrorMessage.tsx:132
msgid "Remove this feed from your saved feeds?"
msgstr "Vols eliminar aquest canal dels teus canals desats?"

#: src/view/com/modals/ListAddRemoveUsers.tsx:199
#: src/view/com/modals/UserAddRemoveLists.tsx:152
msgid "Removed from list"
msgstr "Elimina de la llista"

#: src/view/com/feeds/FeedSourceCard.tsx:111
#: src/view/com/feeds/FeedSourceCard.tsx:178
msgid "Removed from my feeds"
msgstr "Eliminat dels meus canals"

#: src/view/com/composer/ExternalEmbed.tsx:71
msgid "Removes default thumbnail from {0}"
msgstr "Elimina la miniatura per defecte de {0}"

#: src/view/screens/Profile.tsx:172
msgid "Replies"
msgstr "Respostes"

#: src/view/com/threadgate/WhoCanReply.tsx:98
msgid "Replies to this thread are disabled"
msgstr "Les respostes a aquest fil de debat estan deshabilitades"

#: src/view/com/composer/Composer.tsx:348
msgctxt "action"
msgid "Reply"
msgstr "Respon"

#: src/view/screens/PreferencesHomeFeed.tsx:144
msgid "Reply Filters"
msgstr "Filtres de resposta"

#: src/view/com/post/Post.tsx:166
#: src/view/com/posts/FeedItem.tsx:287
msgctxt "description"
msgid "Reply to <0/>"
msgstr "Resposta a <0/>"

#: src/view/com/modals/report/Modal.tsx:166
msgid "Report {collectionName}"
msgstr "Informa de {collectionName}"

#: src/view/com/profile/ProfileHeader.tsx:408
msgid "Report Account"
msgstr "Informa del compte"

#: src/view/screens/ProfileFeed.tsx:292
msgid "Report feed"
msgstr "Informa del canal"

#: src/view/screens/ProfileList.tsx:434
msgid "Report List"
msgstr "Informa de la llista"

#: src/view/com/modals/report/SendReportButton.tsx:37
#: src/view/com/util/forms/PostDropdownBtn.tsx:210
msgid "Report post"
msgstr "Informa de la publicació"

#: src/view/com/modals/Repost.tsx:43
#: src/view/com/modals/Repost.tsx:48
#: src/view/com/modals/Repost.tsx:53
#: src/view/com/util/post-ctrls/RepostButton.tsx:61
msgctxt "action"
msgid "Repost"
msgstr "Respon"

#: src/view/com/util/post-ctrls/RepostButton.web.tsx:48
msgid "Repost"
msgstr "Republica"

#: src/view/com/util/post-ctrls/RepostButton.web.tsx:94
#: src/view/com/util/post-ctrls/RepostButton.web.tsx:105
msgid "Repost or quote post"
msgstr "Republica o cita la publicació"

#: src/view/screens/PostRepostedBy.tsx:27
#~ msgid "Reposted by"
#~ msgstr "Republicada per"

<<<<<<< HEAD
#: src/view/screens/PostRepostedBy.tsx:27
msgid "Reposted By"
msgstr ""
=======
#: src/view/com/posts/FeedItem.tsx:206
msgid "Reposted by {0})"
msgstr "Republicada per {0}"
>>>>>>> a48f4fc7

#: src/view/com/posts/FeedItem.tsx:207
msgid "Reposted by {0}"
msgstr ""

#: src/view/com/posts/FeedItem.tsx:206
#~ msgid "Reposted by {0})"
#~ msgstr ""

#: src/view/com/posts/FeedItem.tsx:224
msgid "Reposted by <0/>"
msgstr "Republicada per <0/>"

#: src/view/com/notifications/FeedItem.tsx:162
msgid "reposted your post"
msgstr "ha republicat la teva publicació"

#: src/view/com/post-thread/PostThreadItem.tsx:190
msgid "Reposts of this post"
msgstr "Republicacions d'aquesta publicació"

#: src/view/com/modals/ChangeEmail.tsx:181
#: src/view/com/modals/ChangeEmail.tsx:183
msgid "Request Change"
msgstr "Demana un canvi"

#: src/view/com/auth/create/Step2.tsx:218
msgid "Request code"
msgstr "Demana un codi"

#: src/view/screens/Settings.tsx:450
msgid "Require alt text before posting"
msgstr "Requereix un text alternatiu abans de publicar"

#: src/view/com/auth/create/Step1.tsx:97
msgid "Required for this provider"
msgstr "Requerit per aquest proveïdor"

#: src/view/com/auth/login/SetNewPasswordForm.tsx:98
#: src/view/com/auth/login/SetNewPasswordForm.tsx:108
msgid "Reset code"
msgstr "Codi de restabliment"

#: src/view/screens/Settings.tsx:757
msgid "Reset onboarding"
msgstr "Restableix la incorporació"

#: src/view/screens/Settings.tsx:760
msgid "Reset onboarding state"
msgstr "Restableix l'estat de la incorporació"

#: src/view/com/auth/login/ForgotPasswordForm.tsx:100
msgid "Reset password"
msgstr "Restableix la contrasenya"

#: src/view/screens/Settings.tsx:747
msgid "Reset preferences"
msgstr "Restableix les preferències"

#: src/view/screens/Settings.tsx:750
msgid "Reset preferences state"
msgstr "Restableix l'estat de les preferències"

#: src/view/screens/Settings.tsx:758
msgid "Resets the onboarding state"
msgstr "Restableix l'estat de la incorporació"

#: src/view/screens/Settings.tsx:748
msgid "Resets the preferences state"
msgstr "Restableix l'estat de les preferències"

#: src/view/com/auth/login/LoginForm.tsx:266
msgid "Retries login"
msgstr "Torna a intentar iniciar sessió"

#: src/view/com/util/error/ErrorMessage.tsx:57
#: src/view/com/util/error/ErrorScreen.tsx:67
msgid "Retries the last action, which errored out"
msgstr "Torna a intentar l'última acció, que ha donat error"

#: src/screens/Onboarding/StepInterests/index.tsx:221
#: src/screens/Onboarding/StepInterests/index.tsx:224
#: src/view/com/auth/create/CreateAccount.tsx:170
#: src/view/com/auth/create/CreateAccount.tsx:175
#: src/view/com/auth/create/Step2.tsx:254
#: src/view/com/auth/login/LoginForm.tsx:265
#: src/view/com/auth/login/LoginForm.tsx:268
#: src/view/com/util/error/ErrorMessage.tsx:55
#: src/view/com/util/error/ErrorScreen.tsx:65
msgid "Retry"
msgstr "Torna-ho a provar"

#: src/view/com/auth/create/Step2.tsx:246
msgid "Retry."
msgstr "Torna-ho a provar"

#: src/view/screens/ProfileList.tsx:874
msgid "Return to previous page"
msgstr "Torna a la pàgina anterior"

#: src/view/shell/desktop/RightNav.tsx:59
msgid "SANDBOX. Posts and accounts are not permanent."
msgstr "ENTORN DE PROVES. Les publicacions i els comptes no són permanents."

#: src/view/com/lightbox/Lightbox.tsx:132
#: src/view/com/modals/CreateOrEditList.tsx:345
msgctxt "action"
msgid "Save"
msgstr "Desa"

#: src/view/com/modals/BirthDateSettings.tsx:94
#: src/view/com/modals/BirthDateSettings.tsx:97
#: src/view/com/modals/ChangeHandle.tsx:173
#: src/view/com/modals/CreateOrEditList.tsx:337
#: src/view/com/modals/EditProfile.tsx:224
#: src/view/screens/ProfileFeed.tsx:345
msgid "Save"
msgstr "Desa"

#: src/view/com/modals/AltImage.tsx:129
msgid "Save alt text"
msgstr "Desa el text alternatiu"

#: src/view/com/modals/EditProfile.tsx:232
msgid "Save Changes"
msgstr "Desa els canvis"

#: src/view/com/modals/ChangeHandle.tsx:170
msgid "Save handle change"
msgstr "Desa el canvi d'identificador"

#: src/view/com/modals/crop-image/CropImage.web.tsx:144
msgid "Save image crop"
msgstr "Desa la imatge retallada"

#: src/view/screens/SavedFeeds.tsx:122
msgid "Saved Feeds"
msgstr "Canals desats"

#: src/view/com/modals/EditProfile.tsx:225
msgid "Saves any changes to your profile"
msgstr "Desa qualsevol canvi al teu perfil"

#: src/view/com/modals/ChangeHandle.tsx:171
msgid "Saves handle change to {handle}"
msgstr "Desa el canvi d'identificador a {handle}"

#: src/screens/Onboarding/index.tsx:36
msgid "Science"
msgstr ""

#: src/view/screens/ProfileList.tsx:830
msgid "Scroll to top"
msgstr "Desplaça't cap a dalt"

#: src/Navigation.tsx:438
#: src/view/com/auth/LoggedOut.tsx:122
#: src/view/com/modals/ListAddRemoveUsers.tsx:75
#: src/view/com/util/forms/SearchInput.tsx:53
#: src/view/com/util/forms/SearchInput.tsx:65
#: src/view/screens/Search/Search.tsx:418
#: src/view/screens/Search/Search.tsx:645
#: src/view/screens/Search/Search.tsx:663
#: src/view/shell/bottom-bar/BottomBar.tsx:159
#: src/view/shell/desktop/LeftNav.tsx:324
#: src/view/shell/desktop/Search.tsx:214
#: src/view/shell/desktop/Search.tsx:223
#: src/view/shell/Drawer.tsx:365
#: src/view/shell/Drawer.tsx:366
msgid "Search"
msgstr "Cerca"

#: src/view/screens/Search/Search.tsx:712
#: src/view/shell/desktop/Search.tsx:255
msgid "Search for \"{query}\""
msgstr "Cerca per \"{query}\""

#: src/view/com/auth/LoggedOut.tsx:104
#: src/view/com/auth/LoggedOut.tsx:105
#: src/view/com/modals/ListAddRemoveUsers.tsx:70
msgid "Search for users"
msgstr "Cerca usuaris"

#: src/view/com/modals/ChangeEmail.tsx:110
msgid "Security Step Required"
msgstr "Es requereix un pas de seguretat"

#: src/view/screens/SavedFeeds.tsx:163
msgid "See this guide"
msgstr "Consulta aquesta guia"

#: src/view/com/auth/HomeLoggedOutCTA.tsx:39
msgid "See what's next"
msgstr "Què més hi ha"

#: src/view/com/util/Selector.tsx:106
msgid "Select {item}"
msgstr "Selecciona {item}"

#: src/view/com/modals/ServerInput.tsx:75
msgid "Select Bluesky Social"
msgstr "Selecciona Bluesky Social"

#: src/view/com/auth/login/Login.tsx:117
msgid "Select from an existing account"
msgstr "Selecciona d'un compte existent"

#: src/view/com/util/Selector.tsx:107
msgid "Select option {i} of {numItems}"
msgstr "Selecciona l'opció {i} de {numItems}"

#: src/view/com/auth/create/Step1.tsx:77
#: src/view/com/auth/login/LoginForm.tsx:147
msgid "Select service"
msgstr "Selecciona el servei"

#: src/screens/Onboarding/StepSuggestedAccounts/index.tsx:52
msgid "Select some accounts below to follow"
msgstr ""

#: src/screens/Onboarding/StepModeration/index.tsx:49
#~ msgid "Select the types of content that you want to see (or not see), and we'll handle the rest."
#~ msgstr ""

#: src/screens/Onboarding/StepTopicalFeeds.tsx:90
msgid "Select topical feeds to follow from the list below"
msgstr ""

#: src/screens/Onboarding/StepModeration/index.tsx:75
msgid "Select what you want to see (or not see), and we’ll handle the rest."
msgstr ""

#: src/view/screens/LanguageSettings.tsx:281
msgid "Select which languages you want your subscribed feeds to include. If none are selected, all languages will be shown."
msgstr "Selecciona quins idiomes vols que incloguin els canals a què estàs subscrit. Si no en selecciones cap, es mostraran tots."

#: src/view/screens/LanguageSettings.tsx:98
msgid "Select your app language for the default text to display in the app"
msgstr "Selecciona l'idioma de l'aplicació perquè el text predeterminat es mostri en aquesta"

#: src/screens/Onboarding/StepInterests/index.tsx:196
msgid "Select your interests from the options below"
msgstr ""

#: src/view/com/auth/create/Step2.tsx:154
msgid "Select your phone's country"
msgstr "Selecciona el país del teu telèfon"

#: src/view/screens/LanguageSettings.tsx:190
msgid "Select your preferred language for translations in your feed."
msgstr "Selecciona el teu idioma preferit per a les traduccions al teu canal."

#: src/screens/Onboarding/StepAlgoFeeds/index.tsx:116
msgid "Select your primary algorithmic feeds"
msgstr ""

#: src/screens/Onboarding/StepAlgoFeeds/index.tsx:132
msgid "Select your secondary algorithmic feeds"
msgstr ""

#: src/view/com/modals/VerifyEmail.tsx:202
#: src/view/com/modals/VerifyEmail.tsx:204
msgid "Send Confirmation Email"
msgstr "Envia correu de confirmació"

#: src/view/com/modals/DeleteAccount.tsx:127
msgid "Send email"
msgstr "Envia correu"

#: src/view/com/modals/DeleteAccount.tsx:140
msgctxt "action"
msgid "Send Email"
msgstr "Envia correu"

#: src/view/com/modals/DeleteAccount.tsx:138
#~ msgid "Send Email"
#~ msgstr "Envia correu"

#: src/view/shell/Drawer.tsx:298
#: src/view/shell/Drawer.tsx:319
msgid "Send feedback"
msgstr "Envia comentari"

#: src/view/com/modals/report/SendReportButton.tsx:45
msgid "Send Report"
msgstr "Envia informe"

#: src/view/com/modals/DeleteAccount.tsx:129
msgid "Sends email with confirmation code for account deletion"
msgstr "Envia un correu amb el codi de confirmació per l'eliminació del compte"

#: src/view/com/modals/ContentFilteringSettings.tsx:306
msgid "Set {value} for {labelGroup} content moderation policy"
msgstr "Estableix {value} per a la política de moderació de contingut {labelGroup}"

#: src/view/com/modals/ContentFilteringSettings.tsx:155
#: src/view/com/modals/ContentFilteringSettings.tsx:174
msgctxt "action"
msgid "Set Age"
msgstr "Estableix l'edat"

#: src/view/screens/Settings.tsx:482
msgid "Set color theme to dark"
msgstr "Estableix el tema de colors a fosc"

#: src/view/screens/Settings.tsx:475
msgid "Set color theme to light"
msgstr "Estableix el tema de colors a clar"

#: src/view/screens/Settings.tsx:469
msgid "Set color theme to system setting"
msgstr "Estableix el tema de colors a la configuració del sistema"

#: src/view/com/auth/login/SetNewPasswordForm.tsx:78
msgid "Set new password"
msgstr "Estableix una nova contrasenya"

#: src/view/com/auth/create/Step1.tsx:169
msgid "Set password"
msgstr "Estableix una contrasenya"

#: src/view/screens/PreferencesHomeFeed.tsx:225
msgid "Set this setting to \"No\" to hide all quote posts from your feed. Reposts will still be visible."
msgstr "Posa \"No\" a aquesta opció per amagar totes les publicacions citades del teu canal. Les republicacions encara seran visibles."

#: src/view/screens/PreferencesHomeFeed.tsx:122
msgid "Set this setting to \"No\" to hide all replies from your feed."
msgstr "Posa \"No\" a aquesta opció per amagar totes les respostes del teu canal."

#: src/view/screens/PreferencesHomeFeed.tsx:191
msgid "Set this setting to \"No\" to hide all reposts from your feed."
msgstr "Posa \"No\" a aquesta opció per amagar totes les republicacions del teu canal."

#: src/view/screens/PreferencesThreads.tsx:122
msgid "Set this setting to \"Yes\" to show replies in a threaded view. This is an experimental feature."
msgstr "Posa \"Sí\" a aquesta opció per mostrar les respostes en vista de fil de debat. Aquesta és una opció experimental."

#: src/view/screens/PreferencesHomeFeed.tsx:261
msgid "Set this setting to \"Yes\" to show samples of your saved feeds in your following feed. This is an experimental feature."
msgstr "Posa \"Sí\" a aquesta opció per mostrar algunes publicacions dels teus canals en el teu canal de seguits. Aquesta és una opció experimental."

#: src/screens/Onboarding/Layout.tsx:50
msgid "Set up your account"
msgstr ""

#: src/view/com/modals/ChangeHandle.tsx:266
msgid "Sets Bluesky username"
msgstr "Estableix un nom d'usuari de Bluesky"

#: src/view/com/auth/login/ForgotPasswordForm.tsx:153
msgid "Sets email for password reset"
msgstr "Estableix un correu per restablir la contrasenya"

#: src/view/com/auth/login/ForgotPasswordForm.tsx:118
msgid "Sets hosting provider for password reset"
msgstr "Estableix un proveïdor d'allotjament per restablir la contrasenya"

#: src/view/com/auth/create/Step1.tsx:78
#: src/view/com/auth/login/LoginForm.tsx:148
msgid "Sets server for the Bluesky client"
msgstr "Estableix el servidor pel cient de Bluesky"

#: src/Navigation.tsx:135
#: src/view/screens/Settings.tsx:294
#: src/view/shell/desktop/LeftNav.tsx:433
#: src/view/shell/Drawer.tsx:570
#: src/view/shell/Drawer.tsx:571
msgid "Settings"
msgstr "Configuració"

#: src/view/com/modals/SelfLabel.tsx:125
msgid "Sexual activity or erotic nudity."
msgstr "Activitat sexual o nu eròtic."

#: src/view/com/lightbox/Lightbox.tsx:141
msgctxt "action"
msgid "Share"
msgstr "Comparteix"

#: src/view/com/profile/ProfileHeader.tsx:342
#: src/view/com/util/forms/PostDropdownBtn.tsx:153
#: src/view/screens/ProfileList.tsx:393
msgid "Share"
msgstr "Comparteix"

#: src/view/screens/ProfileFeed.tsx:304
msgid "Share feed"
msgstr "Comparteix el canal"

#: src/screens/Onboarding/StepModeration/ModerationOption.tsx:43
#: src/view/com/modals/ContentFilteringSettings.tsx:261
#: src/view/com/util/moderation/ContentHider.tsx:107
#: src/view/com/util/moderation/PostHider.tsx:108
#: src/view/screens/Settings.tsx:344
msgid "Show"
msgstr "Mostra"

#: src/view/screens/PreferencesHomeFeed.tsx:68
msgid "Show all replies"
msgstr "Mostra totes les respostes"

#: src/view/com/util/moderation/ScreenHider.tsx:132
msgid "Show anyway"
msgstr "Mostra igualment"

#: src/view/com/modals/EmbedConsent.tsx:87
msgid "Show embeds from {0}"
msgstr "Mostra els incrustats de {0}"

#: src/view/com/profile/ProfileHeader.tsx:498
msgid "Show follows similar to {0}"
msgstr "Mostra seguidors semblants a {0}"

#: src/view/com/post-thread/PostThreadItem.tsx:571
#: src/view/com/post/Post.tsx:197
#: src/view/com/posts/FeedItem.tsx:363
msgid "Show More"
msgstr "Mostra més"

#: src/view/screens/PreferencesHomeFeed.tsx:258
msgid "Show Posts from My Feeds"
msgstr "Mostra les publicacions dels meus canals"

#: src/view/screens/PreferencesHomeFeed.tsx:222
msgid "Show Quote Posts"
msgstr "Mostra les publicacions citades"

#: src/screens/Onboarding/StepFollowingFeed.tsx:118
msgid "Show quote-posts in Following feed"
msgstr ""

#: src/screens/Onboarding/StepFollowingFeed.tsx:134
msgid "Show quotes in Following"
msgstr ""

#: src/screens/Onboarding/StepFollowingFeed.tsx:94
msgid "Show re-posts in Following feed"
msgstr ""

#: src/view/screens/PreferencesHomeFeed.tsx:119
msgid "Show Replies"
msgstr "Mostra les respostes"

#: src/view/screens/PreferencesThreads.tsx:100
msgid "Show replies by people you follow before all other replies."
msgstr "Mostra les respostes dels comptes que segueixes abans que les altres."

#: src/screens/Onboarding/StepFollowingFeed.tsx:86
msgid "Show replies in Following"
msgstr ""

#: src/screens/Onboarding/StepFollowingFeed.tsx:70
msgid "Show replies in Following feed"
msgstr ""

#: src/view/screens/PreferencesHomeFeed.tsx:70
msgid "Show replies with at least {value} {0}"
msgstr "Mostra respostes amb almenys {value} {0}"

#: src/view/screens/PreferencesHomeFeed.tsx:188
msgid "Show Reposts"
msgstr "Mostra republicacions"

#: src/screens/Onboarding/StepFollowingFeed.tsx:110
msgid "Show reposts in Following"
msgstr ""

#: src/view/com/util/moderation/ContentHider.tsx:67
#: src/view/com/util/moderation/PostHider.tsx:61
msgid "Show the content"
msgstr "Mostra el contingut"

#: src/view/com/notifications/FeedItem.tsx:346
msgid "Show users"
msgstr "Mostra usuaris"

#: src/view/com/profile/ProfileHeader.tsx:501
msgid "Shows a list of users similar to this user."
msgstr "Mostra una llista d'usuaris semblants a aquest"

#: src/view/com/profile/ProfileHeader.tsx:545
msgid "Shows posts from {0} in your feed"
msgstr "Mostra les publicacions de {0} al teu canal"

#: src/view/com/auth/HomeLoggedOutCTA.tsx:70
#: src/view/com/auth/login/Login.tsx:98
#: src/view/com/auth/SplashScreen.tsx:54
#: src/view/shell/bottom-bar/BottomBar.tsx:285
#: src/view/shell/bottom-bar/BottomBar.tsx:286
#: src/view/shell/bottom-bar/BottomBar.tsx:288
#: src/view/shell/bottom-bar/BottomBarWeb.tsx:178
#: src/view/shell/bottom-bar/BottomBarWeb.tsx:179
#: src/view/shell/bottom-bar/BottomBarWeb.tsx:181
#: src/view/shell/NavSignupCard.tsx:58
#: src/view/shell/NavSignupCard.tsx:59
msgid "Sign in"
msgstr "Inicia sessió"

#: src/view/com/auth/HomeLoggedOutCTA.tsx:78
#: src/view/com/auth/SplashScreen.tsx:57
#: src/view/com/auth/SplashScreen.web.tsx:87
msgid "Sign In"
msgstr "Inicia sessió"

#: src/view/com/auth/login/ChooseAccountForm.tsx:44
msgid "Sign in as {0}"
msgstr "Inicia sessió com a {0}"

#: src/view/com/auth/login/ChooseAccountForm.tsx:118
#: src/view/com/auth/login/Login.tsx:116
msgid "Sign in as..."
msgstr "Inicia sessió com a …"

#: src/view/com/auth/login/LoginForm.tsx:134
msgid "Sign into"
msgstr "Inicia sessió en"

#: src/view/com/modals/SwitchAccount.tsx:64
#: src/view/com/modals/SwitchAccount.tsx:69
#: src/view/screens/Settings.tsx:107
#: src/view/screens/Settings.tsx:110
msgid "Sign out"
msgstr "Tanca sessió"

#: src/view/shell/bottom-bar/BottomBar.tsx:275
#: src/view/shell/bottom-bar/BottomBar.tsx:276
#: src/view/shell/bottom-bar/BottomBar.tsx:278
#: src/view/shell/bottom-bar/BottomBarWeb.tsx:168
#: src/view/shell/bottom-bar/BottomBarWeb.tsx:169
#: src/view/shell/bottom-bar/BottomBarWeb.tsx:171
#: src/view/shell/NavSignupCard.tsx:49
#: src/view/shell/NavSignupCard.tsx:50
#: src/view/shell/NavSignupCard.tsx:52
msgid "Sign up"
msgstr "Registra't"

#: src/view/shell/NavSignupCard.tsx:42
msgid "Sign up or sign in to join the conversation"
msgstr "Registra't o inicia sessió per unir-te a la conversa"

#: src/view/com/util/moderation/ScreenHider.tsx:76
msgid "Sign-in Required"
msgstr "Es requereix iniciar sessió"

#: src/view/screens/Settings.tsx:355
msgid "Signed in as"
msgstr "S'ha iniciat sessió com a"

#: src/view/com/auth/login/ChooseAccountForm.tsx:103
msgid "Signed in as @{0}"
msgstr "Sha iniciat sessió com a @{0}"

#: src/view/com/modals/SwitchAccount.tsx:66
msgid "Signs {0} out of Bluesky"
msgstr "Tanca la sessió de Bluesky de {0}"

#: src/screens/Onboarding/StepInterests/index.tsx:235
#: src/screens/Onboarding/StepSuggestedAccounts/index.tsx:191
#: src/view/com/auth/onboarding/WelcomeMobile.tsx:33
msgid "Skip"
msgstr "Salta aquest pas"

#: src/screens/Onboarding/StepInterests/index.tsx:232
msgid "Skip this flow"
msgstr ""

#: src/view/com/auth/create/Step2.tsx:81
msgid "SMS verification"
msgstr "Verificació per SMS"

#: src/screens/Onboarding/index.tsx:40
msgid "Software Dev"
msgstr ""

#: src/view/com/modals/ProfilePreview.tsx:62
msgid "Something went wrong and we're not sure what."
msgstr "Alguna cosa ha fallat i no estem segurs de què."

#: src/view/com/modals/Waitlist.tsx:51
msgid "Something went wrong. Check your email and try again."
msgstr "Alguna cosa ha fallat. Comprova el teu correu i torna-ho a provar."

#: src/App.native.tsx:62
msgid "Sorry! Your session expired. Please log in again."
msgstr "La teva sessió ha caducat. Torna a inciar-la."

#: src/view/screens/PreferencesThreads.tsx:69
msgid "Sort Replies"
msgstr "Ordena les respostes"

#: src/view/screens/PreferencesThreads.tsx:72
msgid "Sort replies to the same post by:"
msgstr "Ordena les respostes a la mateixa publicació per:"

#: src/screens/Onboarding/index.tsx:30
msgid "Sports"
msgstr ""

#: src/view/com/modals/crop-image/CropImage.web.tsx:122
msgid "Square"
msgstr "Quadrat"

#: src/view/com/modals/ServerInput.tsx:62
msgid "Staging"
msgstr "Posada en escena"

#: src/view/screens/Settings.tsx:804
msgid "Status page"
msgstr "Pàgina d'estat"

#: src/view/com/auth/create/StepHeader.tsx:22
msgid "Step {0} of {numSteps}"
msgstr "Pas {0} de {numSteps}"

#: src/view/screens/Settings.tsx:276
msgid "Storage cleared, you need to restart the app now."
msgstr "L'emmagatzematge s'ha esborrat, cal que reinicieu l'aplicació ara."

#: src/Navigation.tsx:203
#: src/view/screens/Settings.tsx:740
msgid "Storybook"
msgstr "Historial"

#: src/view/com/modals/AppealLabel.tsx:101
msgid "Submit"
msgstr "Envia"

#: src/view/screens/ProfileList.tsx:583
msgid "Subscribe"
msgstr "Subscriure's"

#: src/screens/Onboarding/StepAlgoFeeds/FeedCard.tsx:173
#: src/screens/Onboarding/StepAlgoFeeds/FeedCard.tsx:307
msgid "Subscribe to the {0} feed"
msgstr ""

#: src/view/screens/ProfileList.tsx:579
msgid "Subscribe to this list"
msgstr "Subscriure's a la llista"

#: src/view/screens/Search/Search.tsx:372
msgid "Suggested Follows"
msgstr "Usuaris suggerits per seguir"

#: src/view/com/profile/ProfileHeaderSuggestedFollows.tsx:64
msgid "Suggested for you"
msgstr "Suggeriments per tu"

#: src/view/com/modals/SelfLabel.tsx:95
msgid "Suggestive"
msgstr "Suggerent"

#: src/Navigation.tsx:213
#: src/view/screens/Support.tsx:30
#: src/view/screens/Support.tsx:33
msgid "Support"
msgstr "Suport"

#: src/view/com/modals/ProfilePreview.tsx:110
msgid "Swipe up to see more"
msgstr "Llisca cap amunt per veure'n més"

#: src/view/com/modals/SwitchAccount.tsx:117
msgid "Switch Account"
msgstr "Canvia el compte"

#: src/view/com/modals/SwitchAccount.tsx:97
#: src/view/screens/Settings.tsx:137
msgid "Switch to {0}"
msgstr "Canvia a {0}"

#: src/view/com/modals/SwitchAccount.tsx:98
#: src/view/screens/Settings.tsx:138
msgid "Switches the account you are logged in to"
msgstr "Canvia en compte amb el que tens iniciada la sessió"

#: src/view/screens/Settings.tsx:466
msgid "System"
msgstr "Sistema"

#: src/view/screens/Settings.tsx:720
msgid "System log"
msgstr "Registres del sistema"

#: src/view/com/modals/crop-image/CropImage.web.tsx:112
msgid "Tall"
msgstr "Alt"

#: src/view/com/util/images/AutoSizedImage.tsx:70
msgid "Tap to view fully"
msgstr "Toca per veure-ho completament"

#: src/screens/Onboarding/index.tsx:39
msgid "Tech"
msgstr ""

#: src/view/shell/desktop/RightNav.tsx:93
msgid "Terms"
msgstr "Condicions"

#: src/Navigation.tsx:223
#: src/view/screens/Settings.tsx:818
#: src/view/screens/TermsOfService.tsx:29
#: src/view/shell/Drawer.tsx:259
msgid "Terms of Service"
msgstr "Condicions del servei"

#: src/view/com/modals/AppealLabel.tsx:70
#: src/view/com/modals/report/InputIssueDetails.tsx:51
msgid "Text input field"
msgstr "Camp d'introducció de text"

#: src/view/com/profile/ProfileHeader.tsx:310
msgid "The account will be able to interact with you after unblocking."
msgstr "El compte podrà interactuar amb tu després del desbloqueig."

#: src/view/screens/CommunityGuidelines.tsx:36
msgid "The Community Guidelines have been moved to <0/>"
msgstr "Les directrius de la comunitat han estat traslladades a <0/>"

#: src/view/screens/CopyrightPolicy.tsx:33
msgid "The Copyright Policy has been moved to <0/>"
msgstr "La política de drets d'autoria ha estat traslladada a <0/>"

#: src/screens/Onboarding/Layout.tsx:60
msgid "The following steps will help customize your Bluesky experience."
msgstr ""

#: src/view/com/post-thread/PostThread.tsx:458
msgid "The post may have been deleted."
msgstr "És possible que la publicació s'hagi esborrat."

#: src/view/screens/PrivacyPolicy.tsx:33
msgid "The Privacy Policy has been moved to <0/>"
msgstr "La política de privacitat ha estat traslladada a <0/>"

#: src/view/screens/Support.tsx:36
msgid "The support form has been moved. If you need help, please <0/> or visit {HELP_DESK_URL} to get in touch with us."
msgstr "El formulari de suport ha estat traslladat. Si necessites ajuda, <0/> o visita {HELP_DESK_URL} per contactar amb nosaltres."

#: src/view/screens/Support.tsx:36
#~ msgid "The support form has been moved. If you need help, please<0/> or visit {HELP_DESK_URL} to get in touch with us."
#~ msgstr "El formulari de suport ha estat traslladat. Si necessites ajuda, <0/> o visita {HELP_DESK_URL} per contactar amb nosaltres."

#: src/view/screens/TermsOfService.tsx:33
msgid "The Terms of Service have been moved to"
msgstr "Les condicions del servei han estat traslladades a "

#: src/screens/Onboarding/StepAlgoFeeds/index.tsx:135
msgid "There are many feeds to try:"
msgstr ""

#: src/view/screens/ProfileFeed.tsx:549
msgid "There was an an issue contacting the server, please check your internet connection and try again."
msgstr "Hi ha hagut un problema per contactar amb el servidor, comprova la teva connexió a internet i torna-ho a provar"

#: src/view/com/posts/FeedErrorMessage.tsx:139
msgid "There was an an issue removing this feed. Please check your internet connection and try again."
msgstr "Hi ha hagut un problema per eliminar aquest canal, comprova la teva connexió a internet i torna-ho a provar"

#: src/view/screens/ProfileFeed.tsx:209
msgid "There was an an issue updating your feeds, please check your internet connection and try again."
msgstr "Hi ha hagut un problema per actualitzar els teus canals, comprova la teva connexió a internet i torna-ho a provar"

#: src/view/screens/ProfileFeed.tsx:236
#: src/view/screens/ProfileList.tsx:263
#: src/view/screens/SavedFeeds.tsx:209
#: src/view/screens/SavedFeeds.tsx:231
#: src/view/screens/SavedFeeds.tsx:252
msgid "There was an issue contacting the server"
msgstr "Hi ha hagut un problema per contactar amb el servidor"

#: src/view/com/auth/onboarding/RecommendedFeedsItem.tsx:57
#: src/view/com/auth/onboarding/RecommendedFeedsItem.tsx:66
#: src/view/com/feeds/FeedSourceCard.tsx:113
#: src/view/com/feeds/FeedSourceCard.tsx:127
#: src/view/com/feeds/FeedSourceCard.tsx:181
msgid "There was an issue contacting your server"
msgstr "Hi ha hagut un problema per contactar amb el teu servidor"

#: src/view/com/notifications/Feed.tsx:117
msgid "There was an issue fetching notifications. Tap here to try again."
msgstr "Hi ha hagut un problema en obtenir les notificacions. Toca aquí per tornar-ho a provar."

#: src/view/com/posts/Feed.tsx:263
msgid "There was an issue fetching posts. Tap here to try again."
msgstr "Hi ha hagut un problema en obtenir les notificacions. Toca aquí per tornar-ho a provar."

#: src/view/com/lists/ListMembers.tsx:172
msgid "There was an issue fetching the list. Tap here to try again."
msgstr "Hi ha hagut un problema en obtenir la llista. Toca aquí per tornar-ho a provar."

#: src/view/com/feeds/ProfileFeedgens.tsx:148
#: src/view/com/lists/ProfileLists.tsx:155
msgid "There was an issue fetching your lists. Tap here to try again."
msgstr "Hi ha hagut un problema en obtenir les teves llistes. Toca aquí per tornar-ho a provar."

#: src/screens/Onboarding/StepModeration/AdultContentEnabledPref.tsx:63
#: src/view/com/modals/ContentFilteringSettings.tsx:126
msgid "There was an issue syncing your preferences with the server"
msgstr "Hi ha hagut un problema en sincronitzar les teves preferències amb el servidor"

#: src/view/screens/AppPasswords.tsx:66
msgid "There was an issue with fetching your app passwords"
msgstr "Hi ha hagut un problema en obtenir les teves contrasenyes d'aplicació"

#: src/view/com/profile/ProfileHeader.tsx:204
#: src/view/com/profile/ProfileHeader.tsx:225
#: src/view/com/profile/ProfileHeader.tsx:264
#: src/view/com/profile/ProfileHeader.tsx:277
#: src/view/com/profile/ProfileHeader.tsx:297
#: src/view/com/profile/ProfileHeader.tsx:319
msgid "There was an issue! {0}"
msgstr "Hi ha hagut un problema! {0}"

#: src/view/screens/ProfileList.tsx:284
#: src/view/screens/ProfileList.tsx:303
#: src/view/screens/ProfileList.tsx:325
#: src/view/screens/ProfileList.tsx:344
msgid "There was an issue. Please check your internet connection and try again."
msgstr "Hi ha hagut un problema. Comprova la teva connexió a internet i torna-ho a provar."

#: src/view/com/util/ErrorBoundary.tsx:36
msgid "There was an unexpected issue in the application. Please let us know if this happened to you!"
msgstr "S'ha produït un problema inesperat a l'aplicació. Fes-nos saber si això t'ha passat a tu!"

#: src/screens/Deactivated.tsx:107
msgid "There's been a rush of new users to Bluesky! We'll activate your account as soon as we can."
msgstr ""

#: src/view/com/auth/create/Step2.tsx:54
msgid "There's something wrong with this number. Please choose your country and enter your full phone number!"
msgstr "Aquest telèfon és erroni. Tria el teu país i introdueix el teu telèfon complert"

#: src/screens/Onboarding/StepSuggestedAccounts/index.tsx:138
msgid "These are popular accounts you might like:"
msgstr ""

#: src/screens/Onboarding/StepSuggestedAccounts/index.tsx:138
#~ msgid "These are popular accounts you might like."
#~ msgstr ""

#~ msgid "This {0} has been labeled."
#~ msgstr "Aquest {0} ha estat etiquetat."

#: src/view/com/util/moderation/ScreenHider.tsx:88
msgid "This {screenDescription} has been flagged:"
msgstr "Aquesta {screenDescription} ha estat etiquetada:"

#: src/view/com/util/moderation/ScreenHider.tsx:83
msgid "This account has requested that users sign in to view their profile."
msgstr "Aquest compte ha sol·licitat que els usuaris estiguin registrats per veure el seu perfil."

#: src/view/com/modals/EmbedConsent.tsx:68
msgid "This content is hosted by {0}. Do you want to enable external media?"
msgstr "Aquest contingut està allotjat a {0}. Vols habilitat els continguts externs?"

#: src/view/com/modals/ModerationDetails.tsx:67
msgid "This content is not available because one of the users involved has blocked the other."
msgstr "Aquest contingut no està disponible degut a que un dels usuaris involucrats ha bloquejat a l'altre."

#: src/view/com/posts/FeedErrorMessage.tsx:108
msgid "This content is not viewable without a Bluesky account."
msgstr "Aquest contingut no es pot veure sense un compte de Bluesky."

#: src/view/com/posts/FeedErrorMessage.tsx:114
msgid "This feed is currently receiving high traffic and is temporarily unavailable. Please try again later."
msgstr "Aquest canal està rebent moltes visites actualment i està temporalment inactiu. Prova-ho més tard."

#: src/view/screens/Profile.tsx:402
#: src/view/screens/ProfileFeed.tsx:475
#: src/view/screens/ProfileList.tsx:636
msgid "This feed is empty!"
msgstr "Aquest canal està buit!"

#: src/view/com/posts/CustomFeedEmptyState.tsx:37
msgid "This feed is empty! You may need to follow more users or tune your language settings."
msgstr "Aquest canal està buit! Necessites seguir més usuaris o modificar la teva configuració d'idiomes"

#: src/view/com/modals/BirthDateSettings.tsx:61
msgid "This information is not shared with other users."
msgstr "Aquesta informació no es comparteix amb altres usuaris."

#: src/view/com/modals/VerifyEmail.tsx:119
msgid "This is important in case you ever need to change your email or reset your password."
msgstr "Això és important si mai necessites canviar el teu correu o restablir la contrasenya."

#: src/view/com/auth/create/Step1.tsx:55
#~ msgid "This is the service that keeps you online."
#~ msgstr "Aquest és el servei que et manté connectat."

#: src/view/com/modals/LinkWarning.tsx:58
msgid "This link is taking you to the following website:"
msgstr "Aquest enllaç et porta a la web:"

#: src/view/screens/ProfileList.tsx:810
msgid "This list is empty!"
msgstr "Aquesta llista està buida!"

#: src/view/com/modals/AddAppPasswords.tsx:105
msgid "This name is already in use"
msgstr "Aquest nom ja està en ús"

#: src/view/com/post-thread/PostThreadItem.tsx:124
msgid "This post has been deleted."
msgstr "Aquesta publicació ha estat esborrada."

#: src/view/com/modals/ModerationDetails.tsx:62
msgid "This user has blocked you. You cannot view their content."
msgstr "Aquest usuari t'ha bloquejat. No pots veure les seves publicacions."

#: src/view/com/modals/ModerationDetails.tsx:42
msgid "This user is included in the <0/> list which you have blocked."
msgstr "Aquest usuari està inclós a la llista <0/> que tens bloquejada"

#: src/view/com/modals/ModerationDetails.tsx:74
msgid "This user is included the <0/> list which you have muted."
msgstr "Aquest usuari està inclós a la llista <0/> que tens silenciada"

#: src/view/com/modals/SelfLabel.tsx:137
msgid "This warning is only available for posts with media attached."
msgstr "Aquesta advertència només està disponible per publicacions amb contingut adjuntat."

#: src/view/com/util/forms/PostDropdownBtn.tsx:192
msgid "This will hide this post from your feeds."
msgstr "Això amagarà aquesta publicació dels teus canals."

#: src/view/screens/PreferencesThreads.tsx:53
#: src/view/screens/Settings.tsx:531
msgid "Thread Preferences"
msgstr "Preferències dels fils de debat"

#: src/view/screens/PreferencesThreads.tsx:119
msgid "Threaded Mode"
msgstr "Mode fils de debat"

#: src/Navigation.tsx:253
msgid "Threads Preferences"
msgstr "Preferències dels fils de debat"

#: src/view/com/util/forms/DropdownButton.tsx:234
msgid "Toggle dropdown"
msgstr "Commuta el menú desplegable"

#: src/view/com/modals/EditImage.tsx:271
msgid "Transformations"
msgstr "Transformacions"

#: src/view/com/post-thread/PostThreadItem.tsx:719
#: src/view/com/post-thread/PostThreadItem.tsx:721
#: src/view/com/util/forms/PostDropdownBtn.tsx:125
msgid "Translate"
msgstr "Tradueix"

#: src/view/com/util/error/ErrorScreen.tsx:75
msgctxt "action"
msgid "Try again"
msgstr "Torna-ho a provar"

#: src/view/com/util/error/ErrorScreen.tsx:73
#~ msgid "Try again"
#~ msgstr "Torna-ho a provar"

#: src/view/screens/ProfileList.tsx:481
msgid "Un-block list"
msgstr "Desbloqueja la llista"

#: src/view/screens/ProfileList.tsx:466
msgid "Un-mute list"
msgstr "Deixa de silenciar la llista"

#: src/view/com/auth/create/CreateAccount.tsx:66
#: src/view/com/auth/login/ForgotPasswordForm.tsx:87
#: src/view/com/auth/login/Login.tsx:76
#: src/view/com/auth/login/LoginForm.tsx:120
msgid "Unable to contact your service. Please check your Internet connection."
msgstr "No es pot contactar amb el teu servei. Comprova la teva connexió a internet."

#: src/view/com/profile/ProfileHeader.tsx:472
#: src/view/screens/ProfileList.tsx:565
msgid "Unblock"
msgstr "Desbloqueja"

#: src/view/com/profile/ProfileHeader.tsx:475
msgctxt "action"
msgid "Unblock"
msgstr "Desbloqueja"

#: src/view/com/profile/ProfileHeader.tsx:308
#: src/view/com/profile/ProfileHeader.tsx:392
msgid "Unblock Account"
msgstr "Desbloqueja el compte"

#: src/view/com/modals/Repost.tsx:42
#: src/view/com/modals/Repost.tsx:55
#: src/view/com/util/post-ctrls/RepostButton.tsx:60
#: src/view/com/util/post-ctrls/RepostButton.web.tsx:48
msgid "Undo repost"
msgstr "Desfés la republicació"

#: src/view/com/profile/FollowButton.tsx:55
msgctxt "action"
msgid "Unfollow"
msgstr "Deixa de seguir"

#: src/view/com/profile/ProfileHeader.tsx:524
msgid "Unfollow {0}"
msgstr "Deixa de seguir a {0}"

#: src/view/com/auth/create/state.ts:300
msgid "Unfortunately, you do not meet the requirements to create an account."
msgstr "No compleixes les condicions per crear un compte."

#: src/view/com/util/post-ctrls/PostCtrls.tsx:170
msgid "Unlike"
msgstr "Desfés el m'agrada"

#: src/view/screens/ProfileList.tsx:572
msgid "Unmute"
msgstr "Deixa de silenciar"

#: src/view/com/profile/ProfileHeader.tsx:373
msgid "Unmute Account"
msgstr "Deixa de silenciar el compte"

#: src/view/com/util/forms/PostDropdownBtn.tsx:171
msgid "Unmute thread"
msgstr "Deixa de silenciar el fil de debat"

#: src/view/screens/ProfileFeed.tsx:353
#: src/view/screens/ProfileList.tsx:556
msgid "Unpin"
msgstr "Deixa de fixar"

#: src/view/screens/ProfileList.tsx:449
msgid "Unpin moderation list"
msgstr "Desancora la llista de moderació"

#: src/view/screens/ProfileFeed.tsx:345
msgid "Unsave"
msgstr "No desis"

#: src/view/com/modals/UserAddRemoveLists.tsx:70
msgid "Update {displayName} in Lists"
msgstr "Actualitza {displayName} a les Llistes"

#: src/lib/hooks/useOTAUpdate.ts:15
msgid "Update Available"
msgstr "Actualització disponible"

#: src/view/com/auth/login/SetNewPasswordForm.tsx:174
msgid "Updating..."
msgstr "Actualitzant…"

#: src/view/com/modals/ChangeHandle.tsx:455
msgid "Upload a text file to:"
msgstr "Puja un fitxer de text a:"

#: src/view/screens/AppPasswords.tsx:195
msgid "Use app passwords to login to other Bluesky clients without giving full access to your account or password."
msgstr "Utilitza les contrasenyes d'aplicació per iniciar sessió en altres clients de Bluesky, sense haver de donar accés total al teu compte o contrasenya."

#: src/view/com/modals/ChangeHandle.tsx:515
msgid "Use default provider"
msgstr "Utilitza el proveïdor predeterminat"

#: src/view/com/modals/InAppBrowserConsent.tsx:56
#: src/view/com/modals/InAppBrowserConsent.tsx:58
msgid "Use in-app browser"
msgstr "Utilitza el navegador de l'aplicació"

#: src/view/com/modals/InAppBrowserConsent.tsx:66
#: src/view/com/modals/InAppBrowserConsent.tsx:68
msgid "Use my default browser"
msgstr "Utilitza el meu navegador predeterminat"

#: src/view/com/modals/AddAppPasswords.tsx:154
msgid "Use this to sign into the other app along with your handle."
msgstr "Utilitza-ho per iniciar sessió a l'altra aplicació, juntament amb el teu identificador."

#: src/view/com/modals/ServerInput.tsx:105
msgid "Use your domain as your Bluesky client service provider"
msgstr "Utilitza el teu domini com a client proveïdor del servei de Bluesky"

#: src/view/com/modals/InviteCodes.tsx:200
msgid "Used by:"
msgstr "Utilitzat per:"

#: src/view/com/modals/ModerationDetails.tsx:54
msgid "User Blocked"
msgstr "Usuari bloquejat"

#: src/view/com/modals/ModerationDetails.tsx:40
msgid "User Blocked by List"
msgstr "Usuari bloquejat per una llista"

#: src/view/com/modals/ModerationDetails.tsx:60
msgid "User Blocks You"
msgstr "L'usuari t'ha bloquejat"

#: src/view/com/auth/create/Step3.tsx:41
msgid "User handle"
msgstr "Identificador d'usuari"

#: src/view/com/lists/ListCard.tsx:84
#: src/view/com/modals/UserAddRemoveLists.tsx:198
msgid "User list by {0}"
msgstr "Llista d'usuaris per {0}"

#: src/view/screens/ProfileList.tsx:738
msgid "User list by <0/>"
msgstr "Llista d'usuaris feta per <0/>"

#: src/view/com/lists/ListCard.tsx:82
#: src/view/com/modals/UserAddRemoveLists.tsx:196
#: src/view/screens/ProfileList.tsx:736
msgid "User list by you"
msgstr "Llista d'usaris feta per tu"

#: src/view/com/modals/CreateOrEditList.tsx:196
msgid "User list created"
msgstr "Llista d'usuaris creada"

#: src/view/com/modals/CreateOrEditList.tsx:182
msgid "User list updated"
msgstr "Llista d'usuaris actualitzada"

#: src/view/screens/Lists.tsx:58
msgid "User Lists"
msgstr "Llistes d'usuaris"

#: src/view/com/auth/login/LoginForm.tsx:174
#: src/view/com/auth/login/LoginForm.tsx:192
msgid "Username or email address"
msgstr "Nom d'usuari o correu"

#: src/view/screens/ProfileList.tsx:772
msgid "Users"
msgstr "Usuaris"

#: src/view/com/threadgate/WhoCanReply.tsx:143
msgid "users followed by <0/>"
msgstr "usuaris seguits per <0/>"

#: src/view/com/modals/Threadgate.tsx:106
msgid "Users in \"{0}\""
msgstr "Usuaris a \"{0}\""

#: src/view/com/auth/create/Step2.tsx:242
msgid "Verification code"
msgstr "Codi de verificació"

#: src/view/screens/Settings.tsx:843
msgid "Verify email"
msgstr "Verifica el correu"

#: src/view/screens/Settings.tsx:868
msgid "Verify my email"
msgstr "Verifica el meu correu"

#: src/view/screens/Settings.tsx:877
msgid "Verify My Email"
msgstr "Verifica el meu correu"

#: src/view/com/modals/ChangeEmail.tsx:205
#: src/view/com/modals/ChangeEmail.tsx:207
msgid "Verify New Email"
msgstr "Verifica el correu nou"

#: src/view/com/modals/VerifyEmail.tsx:103
msgid "Verify Your Email"
msgstr "Verifica el teu correu"

#: src/screens/Onboarding/index.tsx:42
msgid "Video Games"
msgstr ""

#: src/view/com/profile/ProfileHeader.tsx:701
msgid "View {0}'s avatar"
msgstr "Veure l'avatar de {0}"

#: src/view/screens/Log.tsx:52
msgid "View debug entry"
msgstr "Veure el registre de depuració"

#: src/view/com/posts/FeedSlice.tsx:103
msgid "View full thread"
msgstr "Veure el fil de debat complet"

#: src/view/com/posts/FeedErrorMessage.tsx:172
msgid "View profile"
msgstr "Veure el perfil"

#: src/view/com/profile/ProfileSubpageHeader.tsx:128
msgid "View the avatar"
msgstr "Veure l'avatar"

#: src/view/com/modals/LinkWarning.tsx:75
msgid "Visit Site"
msgstr "Visita el lloc web"

#: src/screens/Onboarding/StepModeration/ModerationOption.tsx:42
#: src/view/com/modals/ContentFilteringSettings.tsx:254
msgid "Warn"
msgstr "Adverteix"

#: src/screens/Onboarding/StepAlgoFeeds/index.tsx:124
msgid "We also think you'll like \"For You\" by Skygaze:"
msgstr ""

#: src/screens/Deactivated.tsx:134
msgid "We estimate {estimatedTime} until your account is ready."
msgstr ""

#: src/screens/Onboarding/StepFinished.tsx:93
msgid "We hope you have a wonderful time. Remember, Bluesky is:"
msgstr ""

#: src/view/com/posts/DiscoverFallbackHeader.tsx:29
msgid "We ran out of posts from your follows. Here's the latest from <0/>."
msgstr "Ja no hi ha més publicacions dels usuaris que segueixes. Aquí n'hi ha altres de <0/>."

#: src/screens/Onboarding/StepAlgoFeeds/index.tsx:118
#~ msgid "We recommend \"For You\" by Skygaze:"
#~ msgstr ""

#: src/screens/Onboarding/StepAlgoFeeds/index.tsx:119
msgid "We recommend our \"Discover\" feed:"
msgstr ""

#: src/screens/Onboarding/StepInterests/index.tsx:133
msgid "We weren't able to connect. Please try again to continue setting up your account. If it continues to fail, you can skip this flow."
msgstr ""

#: src/screens/Deactivated.tsx:138
msgid "We will let you know when your account is ready."
msgstr ""

#: src/view/com/modals/AppealLabel.tsx:48
msgid "We'll look into your appeal promptly."
msgstr "Analitzarem la teva apel·lació ràpidament."

#: src/screens/Onboarding/StepInterests/index.tsx:138
msgid "We'll use this to help customize your experience."
msgstr ""

#: src/view/com/auth/create/CreateAccount.tsx:123
msgid "We're so excited to have you join us!"
msgstr "Ens fa molta il·lusió que t'uneixis a nosaltres!"

#: src/view/screens/ProfileList.tsx:84
msgid "We're sorry, but we were unable to resolve this list. If this persists, please contact the list creator, @{handleOrDid}."
msgstr "Ho sentim, però no hem pogut resoldre aquesta llista. Si això continua, posa't en contacte amb el creador de la llista, @{handleOrDid}."

#: src/view/screens/Search/Search.tsx:247
msgid "We're sorry, but your search could not be completed. Please try again in a few minutes."
msgstr "Ens sap greu, però la teva cerca no s'ha pogut fer. Prova-ho d'aquí una estona."

#: src/view/screens/NotFound.tsx:48
msgid "We're sorry! We can't find the page you were looking for."
msgstr "Ens sap greu! No podem trobar la pàgina que estàs cercant."

#: src/view/com/auth/onboarding/WelcomeMobile.tsx:46
msgid "Welcome to <0>Bluesky</0>"
msgstr "Benvingut a <0>Bluesky</0>"

#: src/screens/Onboarding/StepInterests/index.tsx:130
msgid "What are your interests?"
msgstr ""

#: src/view/com/modals/report/Modal.tsx:169
msgid "What is the issue with this {collectionName}?"
msgstr "Quin problema hi ha amb {collectionName}?"

#~ msgid "What's next?"
#~ msgstr "¿Qué sigue?"

#: src/view/com/auth/SplashScreen.tsx:34
#: src/view/com/composer/Composer.tsx:279
msgid "What's up?"
msgstr "Què hi ha de nou"

#: src/view/com/modals/lang-settings/PostLanguagesSettings.tsx:78
msgid "Which languages are used in this post?"
msgstr "En quins idiomes està aquesta publicació?"

#: src/view/com/modals/lang-settings/ContentLanguagesSettings.tsx:77
msgid "Which languages would you like to see in your algorithmic feeds?"
msgstr "Quins idiomes t'agradaria veure en els teus canals algorítmics?"

#: src/view/com/composer/threadgate/ThreadgateBtn.tsx:47
#: src/view/com/modals/Threadgate.tsx:66
msgid "Who can reply"
msgstr "Qui hi pot respondre"

#: src/view/com/modals/crop-image/CropImage.web.tsx:102
msgid "Wide"
msgstr "Amplada"

#: src/view/com/composer/Composer.tsx:415
msgid "Write post"
msgstr "Escriu una publicació"

#: src/view/com/composer/Composer.tsx:278
#: src/view/com/composer/Prompt.tsx:33
msgid "Write your reply"
msgstr "Escriu la teva resposta"

#: src/screens/Onboarding/index.tsx:28
msgid "Writers"
msgstr ""

#: src/view/com/auth/create/Step2.tsx:262
msgid "XXXXXX"
msgstr "XXXXXX"

#: src/view/com/composer/select-language/SuggestedLanguage.tsx:77
#: src/view/screens/PreferencesHomeFeed.tsx:129
#: src/view/screens/PreferencesHomeFeed.tsx:201
#: src/view/screens/PreferencesHomeFeed.tsx:236
#: src/view/screens/PreferencesHomeFeed.tsx:271
#: src/view/screens/PreferencesThreads.tsx:106
#: src/view/screens/PreferencesThreads.tsx:129
msgid "Yes"
msgstr "Sí"

#: src/screens/Onboarding/StepModeration/index.tsx:46
#~ msgid "You are in control"
#~ msgstr ""

#: src/screens/Deactivated.tsx:131
msgid "You are in line."
msgstr ""

#: src/view/com/posts/FollowingEmptyState.tsx:67
#: src/view/com/posts/FollowingEndOfFeed.tsx:68
msgid "You can also discover new Custom Feeds to follow."
msgstr "També pots descobrir nous canals personalitzats per seguir."

#: src/screens/Onboarding/StepAlgoFeeds/index.tsx:123
#~ msgid "You can also try our \"Discover\" algorithm:"
#~ msgstr ""

#: src/view/com/auth/create/Step1.tsx:106
#~ msgid "You can change hosting providers at any time."
#~ msgstr "Pots canviar el teu proveïdor d'allotjament quan vulguis."

#: src/screens/Onboarding/StepFollowingFeed.tsx:142
msgid "You can change these settings later."
msgstr ""

#: src/view/com/auth/login/Login.tsx:158
#: src/view/com/auth/login/PasswordUpdatedForm.tsx:31
msgid "You can now sign in with your new password."
msgstr "Ara pots iniciar sessió amb la nova contrasenya."

#: src/view/com/modals/InviteCodes.tsx:66
msgid "You don't have any invite codes yet! We'll send you some when you've been on Bluesky for a little longer."
msgstr "Encara no tens codis d'invitació! Te n'enviarem quan portis una mica més de temps a Bluesky."

#: src/view/screens/SavedFeeds.tsx:102
msgid "You don't have any pinned feeds."
msgstr "No tens cap canal fixat."

#: src/view/screens/Feeds.tsx:419
msgid "You don't have any saved feeds!"
msgstr "No tens cap canal desat!"

#: src/view/screens/SavedFeeds.tsx:135
msgid "You don't have any saved feeds."
msgstr "No tens cap canal desat."

#: src/view/com/post-thread/PostThread.tsx:406
msgid "You have blocked the author or you have been blocked by the author."
msgstr "Has bloquejat l'autor o has estat bloquejat per ell."

#: src/view/com/modals/ModerationDetails.tsx:56
msgid "You have blocked this user. You cannot view their content."
msgstr "Has bloquejat aquest usuari. No pots veure el seu contingut."

#: src/view/com/modals/ModerationDetails.tsx:87
msgid "You have muted this user."
msgstr "Has silenciat aquest usuari."

#: src/view/com/feeds/ProfileFeedgens.tsx:136
msgid "You have no feeds."
msgstr "No tens canals."

#: src/view/com/lists/MyLists.tsx:89
#: src/view/com/lists/ProfileLists.tsx:140
msgid "You have no lists."
msgstr "No tens llistes."

#: src/view/screens/ModerationBlockedAccounts.tsx:132
msgid "You have not blocked any accounts yet. To block an account, go to their profile and selected \"Block account\" from the menu on their account."
msgstr "Encara no has bloquejat cap compte. Per fer-ho, vés al seu perfil i selecciona \"Bloqueja el compte\" en el menú del seu compte."

#: src/view/screens/AppPasswords.tsx:87
msgid "You have not created any app passwords yet. You can create one by pressing the button below."
msgstr "Encara no has creat cap contrasenya d'aplicació. Pots fer-ho amb el botó d'aquí sota."

#: src/view/screens/ModerationMutedAccounts.tsx:131
msgid "You have not muted any accounts yet. To mute an account, go to their profile and selected \"Mute account\" from the menu on their account."
msgstr "Encara no has silenciat cap compte. Per fer-ho, vés al seu perfil i selecciona \"Silencia compte\" en el menú del seu compte."

#: src/view/com/modals/ContentFilteringSettings.tsx:170
msgid "You must be 18 or older to enable adult content."
msgstr "Has de tenir 18 anys o més per habilitar el contingut per a adults."

#: src/screens/Onboarding/StepModeration/AdultContentEnabledPref.tsx:103
msgid "You must be 18 years or older to enable adult content"
msgstr ""

#: src/view/com/util/forms/PostDropdownBtn.tsx:98
msgid "You will no longer receive notifications for this thread"
msgstr "Ja no rebràs més notificacions d'aquest debat"

#: src/view/com/util/forms/PostDropdownBtn.tsx:101
msgid "You will now receive notifications for this thread"
msgstr "Ara rebràs notificacions d'aquest debat"

#: src/view/com/auth/login/SetNewPasswordForm.tsx:81
msgid "You will receive an email with a \"reset code.\" Enter that code here, then enter your new password."
msgstr "Rebràs un correu amb un \"codi de restabliment\". Introdueix aquí el codi i després la teva contrasenya nova."

#: src/screens/Onboarding/StepModeration/index.tsx:72
msgid "You're in control"
msgstr ""

#: src/screens/Deactivated.tsx:88
#: src/screens/Deactivated.tsx:89
#: src/screens/Deactivated.tsx:104
msgid "You're in line"
msgstr ""

#: src/screens/Onboarding/StepFinished.tsx:90
msgid "You're ready to go!"
msgstr ""

#: src/view/com/posts/FollowingEndOfFeed.tsx:48
msgid "You've reached the end of your feed! Find some more accounts to follow."
msgstr "Has arribat al final del vostre cabal! Cerca alguns comptes més per seguir."

#: src/view/com/auth/create/Step1.tsx:67
msgid "Your account"
msgstr "El teu compte"

#: src/view/com/modals/DeleteAccount.tsx:65
msgid "Your account has been deleted"
msgstr "El teu compte s'ha eliminat"

#: src/view/com/auth/create/Step1.tsx:182
msgid "Your birth date"
msgstr "La teva data de naixement"

#: src/view/com/modals/InAppBrowserConsent.tsx:47
msgid "Your choice will be saved, but can be changed later in settings."
msgstr "La teva elecció es desarà, però es pot canviar més endavant a la configuració."

#: src/screens/Onboarding/StepFollowingFeed.tsx:61
msgid "Your default feed is \"Following\""
msgstr ""

#: src/view/com/auth/create/state.ts:153
#: src/view/com/auth/login/ForgotPasswordForm.tsx:70
msgid "Your email appears to be invalid."
msgstr "El teu correu no sembla vàlid."

#: src/view/com/modals/Waitlist.tsx:109
msgid "Your email has been saved! We'll be in touch soon."
msgstr "Hem desat el teu correu! Aviat ens posarem en contacte amb tu."

#: src/view/com/modals/ChangeEmail.tsx:125
msgid "Your email has been updated but not verified. As a next step, please verify your new email."
msgstr "El teu correu s'ha actualitzat, però no ha estat verificat. En el pas següent cal que verifiquis el teu correu."

#: src/view/com/modals/VerifyEmail.tsx:114
msgid "Your email has not yet been verified. This is an important security step which we recommend."
msgstr "El teu correu encara no s'ha verificat. Et recomanem fer-ho per seguretat."

#: src/view/com/posts/FollowingEmptyState.tsx:47
msgid "Your following feed is empty! Follow more users to see what's happening."
msgstr "El teu canal de seguint està buit! Segueix a més usuaris per saber què està passant."

#: src/view/com/auth/create/Step3.tsx:45
msgid "Your full handle will be"
msgstr "El teu identificador complet serà"

#: src/view/com/modals/ChangeHandle.tsx:270
msgid "Your full handle will be <0>@{0}</0>"
msgstr "El teu identificador complet serà <0>@{0}</0>"

#: src/view/com/auth/create/Step1.tsx:53
#~ msgid "Your hosting provider"
#~ msgstr "El teu proveïdor d'allotjament"

#: src/view/screens/Settings.tsx:430
#: src/view/shell/desktop/RightNav.tsx:137
#: src/view/shell/Drawer.tsx:660
msgid "Your invite codes are hidden when logged in using an App Password"
msgstr "Els teus codis d'invitació no es mostren quan has iniciat sessió amb una contrasenya d'aplicació"

#: src/view/com/composer/Composer.tsx:267
msgid "Your post has been published"
msgstr "S'ha publicat"

#: src/screens/Onboarding/StepFinished.tsx:105
#: src/view/com/auth/onboarding/WelcomeDesktop.tsx:59
#: src/view/com/auth/onboarding/WelcomeMobile.tsx:59
msgid "Your posts, likes, and blocks are public. Mutes are private."
msgstr "Les teves publicacions, m'agrades i bloquejos són públics. Els comptes silenciats són privats."

#: src/view/com/modals/SwitchAccount.tsx:84
#: src/view/screens/Settings.tsx:125
msgid "Your profile"
msgstr "El teu perfil"

#: src/view/com/composer/Composer.tsx:266
msgid "Your reply has been published"
msgstr "S'ha publicat a teva resposta"

#: src/view/com/auth/create/Step3.tsx:28
msgid "Your user handle"
msgstr "El teu identificador d'usuari"<|MERGE_RESOLUTION|>--- conflicted
+++ resolved
@@ -228,10 +228,6 @@
 msgid "Adult content can only be enabled via the Web at <0/>."
 msgstr "El contingut per a adults només es pot habilitar via web a <0/>."
 
-#: src/screens/Onboarding/StepModeration/AdultContentEnabledPref.tsx:78
-#~ msgid "Adult content can only be enabled via the Web at <0>bsky.app</0>."
-#~ msgstr ""
-
 #: src/view/screens/Settings.tsx:630
 msgid "Advanced"
 msgstr "Avançat"
@@ -354,16 +350,12 @@
 msgid "Artistic or non-erotic nudity."
 msgstr "Nuesa artística o no eròtica."
 
-<<<<<<< HEAD
-#: src/view/com/auth/create/CreateAccount.tsx:147
-=======
-#: src/view/com/post-thread/PostThread.tsx:400
+#: src/view/com/post-thread/PostThread.tsx:421
 msgctxt "action"
 msgid "Back"
 msgstr "Endarrere"
 
-#: src/view/com/auth/create/CreateAccount.tsx:142
->>>>>>> a48f4fc7
+#: src/view/com/auth/create/CreateAccount.tsx:147
 #: src/view/com/auth/login/ChooseAccountForm.tsx:151
 #: src/view/com/auth/login/ForgotPasswordForm.tsx:170
 #: src/view/com/auth/login/LoginForm.tsx:256
@@ -377,11 +369,6 @@
 msgid "Back"
 msgstr "Endarrere"
 
-#: src/view/com/post-thread/PostThread.tsx:421
-msgctxt "action"
-msgid "Back"
-msgstr ""
-
 #: src/screens/Onboarding/StepSuggestedAccounts/index.tsx:136
 msgid "Based on your interest in {interestsText}"
 msgstr ""
@@ -527,18 +514,15 @@
 msgid "Can only contain letters, numbers, spaces, dashes, and underscores. Must be at least 4 characters long, but no more than 32 characters long."
 msgstr "Només pot tenir lletres, números, espais, guions i guions baixos. Ha de tenir almenys 4 caràcters i no més de 32."
 
-<<<<<<< HEAD
-=======
 #: src/view/com/modals/Confirm.tsx:88
 #: src/view/com/modals/Confirm.tsx:91
-#: src/view/com/modals/CreateOrEditList.tsx:291
+#: src/view/com/modals/CreateOrEditList.tsx:360
 #: src/view/com/modals/DeleteAccount.tsx:152
 #: src/view/com/modals/DeleteAccount.tsx:230
 msgctxt "action"
 msgid "Cancel"
 msgstr "Cancel·la"
 
->>>>>>> a48f4fc7
 #: src/components/Prompt.tsx:92
 #: src/view/com/composer/Composer.tsx:300
 #: src/view/com/composer/Composer.tsx:305
@@ -558,15 +542,6 @@
 msgid "Cancel"
 msgstr "Cancel·la"
 
-#: src/view/com/modals/Confirm.tsx:88
-#: src/view/com/modals/Confirm.tsx:91
-#: src/view/com/modals/CreateOrEditList.tsx:360
-#: src/view/com/modals/DeleteAccount.tsx:152
-#: src/view/com/modals/DeleteAccount.tsx:230
-msgctxt "action"
-msgid "Cancel"
-msgstr ""
-
 #: src/view/com/modals/DeleteAccount.tsx:148
 #: src/view/com/modals/DeleteAccount.tsx:226
 msgid "Cancel account deletion"
@@ -670,10 +645,6 @@
 msgstr "Tria els algoritmes que potenciaran la teva experiència amb els canals personalitzats."
 
 #: src/screens/Onboarding/StepAlgoFeeds/index.tsx:103
-#~ msgid "Choose your algorithmic feeds"
-#~ msgstr ""
-
-#: src/screens/Onboarding/StepAlgoFeeds/index.tsx:103
 msgid "Choose your main feeds"
 msgstr ""
 
@@ -781,17 +752,15 @@
 msgid "Compose reply"
 msgstr "Redacta una resposta"
 
-<<<<<<< HEAD
 #: src/screens/Onboarding/StepModeration/ModerationOption.tsx:67
 msgid "Configure content filtering setting for category: {0}"
 msgstr ""
-=======
+
 #: src/view/com/modals/Confirm.tsx:75
 #: src/view/com/modals/Confirm.tsx:78
 msgctxt "action"
 msgid "Confirm"
 msgstr "Confirma"
->>>>>>> a48f4fc7
 
 #: src/components/Prompt.tsx:114
 #: src/view/com/modals/AppealLabel.tsx:98
@@ -803,12 +772,6 @@
 msgid "Confirm"
 msgstr "Confirma"
 
-#: src/view/com/modals/Confirm.tsx:75
-#: src/view/com/modals/Confirm.tsx:78
-msgctxt "action"
-msgid "Confirm"
-msgstr ""
-
 #: src/view/com/modals/ChangeEmail.tsx:193
 #: src/view/com/modals/ChangeEmail.tsx:195
 msgid "Confirm Change"
@@ -1003,6 +966,10 @@
 #: src/view/com/modals/ServerInput.tsx:102
 msgid "Custom domain"
 msgstr "Domini personalitzat"
+
+#: src/screens/Onboarding/StepAlgoFeeds/index.tsx:106
+msgid "Custom feeds built by the community bring you new experiences and help you find the content you love."
+msgstr ""
 
 #: src/view/screens/PreferencesExternalEmbeds.tsx:55
 msgid "Customize media from external sites."
@@ -1458,14 +1425,6 @@
 msgid "Feeds"
 msgstr "Canals"
 
-#: src/screens/Onboarding/StepAlgoFeeds/index.tsx:106
-#~ msgid "Feeds are created by users and can give you entirely new experiences."
-#~ msgstr ""
-
-#: src/screens/Onboarding/StepAlgoFeeds/index.tsx:106
-msgid "Feeds are created by users and organizations. They offer you varied experiences and suggest content you may like using algorithms."
-msgstr ""
-
 #: src/view/com/auth/onboarding/RecommendedFeeds.tsx:57
 msgid "Feeds are created by users to curate content. Choose some feeds that you find interesting."
 msgstr "Els canals són creats pels usuaris per curar contingut. Tria els canals que trobis interessants."
@@ -1546,10 +1505,6 @@
 #: src/screens/Onboarding/StepSuggestedAccounts/index.tsx:174
 msgid "Follow selected accounts and continue to the next step"
 msgstr ""
-
-#: src/screens/Onboarding/StepSuggestedAccounts/index.tsx:174
-#~ msgid "Follow selected accounts and continue to then next step"
-#~ msgstr ""
 
 #: src/view/com/auth/onboarding/RecommendedFollows.tsx:64
 msgid "Follow some users to get started. We can recommend you more users based on who you find interesting."
@@ -1682,10 +1637,6 @@
 msgid "Here are some accounts for you to follow"
 msgstr ""
 
-#: src/screens/Onboarding/StepSuggestedAccounts/index.tsx:132
-#~ msgid "Here are some accounts for your to follow"
-#~ msgstr ""
-
 #: src/screens/Onboarding/StepTopicalFeeds.tsx:79
 msgid "Here are some popular topical feeds. You can choose to follow as many as you like."
 msgstr ""
@@ -1698,28 +1649,19 @@
 msgid "Here is your app password."
 msgstr "Aquí tens la teva contrasenya d'aplicació."
 
-<<<<<<< HEAD
-#: src/screens/Onboarding/StepModeration/ModerationOption.tsx:41
-=======
 #: src/view/com/modals/ContentFilteringSettings.tsx:219
-#: src/view/com/notifications/FeedItem.tsx:329
+#: src/view/com/notifications/FeedItem.tsx:325
 msgctxt "action"
 msgid "Hide"
 msgstr "Amaga"
 
->>>>>>> a48f4fc7
+#: src/screens/Onboarding/StepModeration/ModerationOption.tsx:41
 #: src/view/com/modals/ContentFilteringSettings.tsx:246
 #: src/view/com/util/moderation/ContentHider.tsx:105
 #: src/view/com/util/moderation/PostHider.tsx:108
 msgid "Hide"
 msgstr "Amaga"
 
-#: src/view/com/modals/ContentFilteringSettings.tsx:219
-#: src/view/com/notifications/FeedItem.tsx:325
-msgctxt "action"
-msgid "Hide"
-msgstr ""
-
 #: src/view/com/util/forms/PostDropdownBtn.tsx:187
 msgid "Hide post"
 msgstr "Amaga l'entrada"
@@ -1740,6 +1682,7 @@
 #: src/view/com/profile/ProfileHeader.tsx:526
 msgid "Hides posts from {0} in your feed"
 msgstr "Amaga les publicacions de {0} al teu canal"
+
 #: src/view/com/posts/FeedErrorMessage.tsx:111
 msgid "Hmm, some kind of issue occurred when contacting the feed server. Please let the feed owner know about this issue."
 msgstr "S'ha produït algun error quan s'intentava connectar amb el servidor del canal. Avisa al propietari del canal d'aquest problema."
@@ -2042,23 +1985,13 @@
 msgid "Liked by {likeCount} {0}"
 msgstr "Li ha agradat a {likeCount} {0}"
 
-<<<<<<< HEAD
 #: src/view/com/notifications/FeedItem.tsx:170
 msgid "liked your custom feed"
 msgstr ""
-=======
-#: src/view/com/notifications/FeedItem.tsx:171
-msgid "liked your custom feed{0}"
-msgstr "i ha agradat el teu canal personalitzat{0}"
->>>>>>> a48f4fc7
-
-#: src/view/com/notifications/FeedItem.tsx:171
-#~ msgid "liked your custom feed '{0}'"
-#~ msgstr ""
 
 #: src/view/com/notifications/FeedItem.tsx:171
 #~ msgid "liked your custom feed{0}"
-#~ msgstr ""
+#~ msgstr "i ha agradat el teu canal personalitzat{0}"
 
 #: src/view/com/notifications/FeedItem.tsx:155
 msgid "liked your post"
@@ -2404,16 +2337,14 @@
 msgid "Newest replies first"
 msgstr "Les respostes més noves primer"
 
-<<<<<<< HEAD
 #: src/screens/Onboarding/index.tsx:23
 msgid "News"
 msgstr ""
-=======
+
 #: src/view/com/auth/onboarding/WelcomeDesktop.tsx:103
 msgctxt "action"
 msgid "Next"
 msgstr "Següent"
->>>>>>> a48f4fc7
 
 #: src/view/com/auth/create/CreateAccount.tsx:161
 #: src/view/com/auth/login/ForgotPasswordForm.tsx:178
@@ -2425,11 +2356,6 @@
 msgid "Next"
 msgstr "Següent"
 
-#: src/view/com/auth/onboarding/WelcomeDesktop.tsx:103
-msgctxt "action"
-msgid "Next"
-msgstr ""
-
 #: src/view/com/lightbox/Lightbox.web.tsx:149
 msgid "Next image"
 msgstr "Següent imatge"
@@ -2563,7 +2489,7 @@
 
 #: src/view/screens/Settings.tsx:737
 msgid "Open storybook page"
-msgstr Obre la pàgina de l'historial"
+msgstr ""
 
 #: src/view/com/util/forms/DropdownButton.tsx:147
 msgid "Opens {numItems} options"
@@ -2670,10 +2596,6 @@
 #: src/view/com/modals/Threadgate.tsx:89
 msgid "Or combine these options:"
 msgstr "O combina aquestes opcions:"
-
-#: src/screens/Onboarding/StepAlgoFeeds/index.tsx:122
-#~ msgid "Or you can try our \"Discover\" algorithm:"
-#~ msgstr ""
 
 #: src/view/com/auth/login/ChooseAccountForm.tsx:138
 msgid "Other account"
@@ -3110,15 +3032,9 @@
 #~ msgid "Reposted by"
 #~ msgstr "Republicada per"
 
-<<<<<<< HEAD
 #: src/view/screens/PostRepostedBy.tsx:27
 msgid "Reposted By"
 msgstr ""
-=======
-#: src/view/com/posts/FeedItem.tsx:206
-msgid "Reposted by {0})"
-msgstr "Republicada per {0}"
->>>>>>> a48f4fc7
 
 #: src/view/com/posts/FeedItem.tsx:207
 msgid "Reposted by {0}"
@@ -3126,7 +3042,7 @@
 
 #: src/view/com/posts/FeedItem.tsx:206
 #~ msgid "Reposted by {0})"
-#~ msgstr ""
+#~ msgstr "Republicada per {0}"
 
 #: src/view/com/posts/FeedItem.tsx:224
 msgid "Reposted by <0/>"
@@ -3339,10 +3255,6 @@
 msgid "Select some accounts below to follow"
 msgstr ""
 
-#: src/screens/Onboarding/StepModeration/index.tsx:49
-#~ msgid "Select the types of content that you want to see (or not see), and we'll handle the rest."
-#~ msgstr ""
-
 #: src/screens/Onboarding/StepTopicalFeeds.tsx:90
 msgid "Select topical feeds to follow from the list below"
 msgstr ""
@@ -3957,10 +3869,6 @@
 msgid "These are popular accounts you might like:"
 msgstr ""
 
-#: src/screens/Onboarding/StepSuggestedAccounts/index.tsx:138
-#~ msgid "These are popular accounts you might like."
-#~ msgstr ""
-
 #~ msgid "This {0} has been labeled."
 #~ msgstr "Aquest {0} ha estat etiquetat."
 
@@ -4097,13 +4005,13 @@
 msgid "Unable to contact your service. Please check your Internet connection."
 msgstr "No es pot contactar amb el teu servei. Comprova la teva connexió a internet."
 
+#: src/view/com/profile/ProfileHeader.tsx:475
+msgctxt "action"
+msgid "Unblock"
+msgstr "Desbloqueja"
+
 #: src/view/com/profile/ProfileHeader.tsx:472
 #: src/view/screens/ProfileList.tsx:565
-msgid "Unblock"
-msgstr "Desbloqueja"
-
-#: src/view/com/profile/ProfileHeader.tsx:475
-msgctxt "action"
 msgid "Unblock"
 msgstr "Desbloqueja"
 
@@ -4340,10 +4248,6 @@
 #: src/view/com/posts/DiscoverFallbackHeader.tsx:29
 msgid "We ran out of posts from your follows. Here's the latest from <0/>."
 msgstr "Ja no hi ha més publicacions dels usuaris que segueixes. Aquí n'hi ha altres de <0/>."
-
-#: src/screens/Onboarding/StepAlgoFeeds/index.tsx:118
-#~ msgid "We recommend \"For You\" by Skygaze:"
-#~ msgstr ""
 
 #: src/screens/Onboarding/StepAlgoFeeds/index.tsx:119
 msgid "We recommend our \"Discover\" feed:"
@@ -4445,10 +4349,6 @@
 msgid "Yes"
 msgstr "Sí"
 
-#: src/screens/Onboarding/StepModeration/index.tsx:46
-#~ msgid "You are in control"
-#~ msgstr ""
-
 #: src/screens/Deactivated.tsx:131
 msgid "You are in line."
 msgstr ""
@@ -4457,10 +4357,6 @@
 #: src/view/com/posts/FollowingEndOfFeed.tsx:68
 msgid "You can also discover new Custom Feeds to follow."
 msgstr "També pots descobrir nous canals personalitzats per seguir."
-
-#: src/screens/Onboarding/StepAlgoFeeds/index.tsx:123
-#~ msgid "You can also try our \"Discover\" algorithm:"
-#~ msgstr ""
 
 #: src/view/com/auth/create/Step1.tsx:106
 #~ msgid "You can change hosting providers at any time."
