import React, {useEffect, useMemo, useRef, useState} from 'react'
import {observer} from 'mobx-react-lite'
import {
  ActivityIndicator,
  KeyboardAvoidingView,
  SafeAreaView,
  StyleSheet,
  Text,
  TextInput,
  TouchableOpacity,
  View,
} from 'react-native'
import LinearGradient from 'react-native-linear-gradient'
import {FontAwesomeIcon} from '@fortawesome/react-native-fontawesome'
import {UserAutocompleteViewModel} from '../../../state/models/user-autocomplete-view'
import {Autocomplete} from './Autocomplete'
import * as Toast from '../util/Toast'
import ProgressCircle from '../util/ProgressCircle'
import {TextLink} from '../util/Link'
import {UserAvatar} from '../util/UserAvatar'
import {useStores} from '../../../state'
import * as apilib from '../../../state/lib/api'
import {ComposerOpts} from '../../../state/models/shell-ui'
import {s, colors, gradients} from '../../lib/styles'
import {detectLinkables} from '../../../lib/strings'
import {UserLocalPhotosModel} from '../../../state/models/user-local-photos'
import {PhotoCarouselPicker} from './PhotoCarouselPicker'
import {SelectedPhoto} from './SelectedPhoto'
<<<<<<< HEAD
=======
import {IMAGES_ENABLED} from '../../../build-flags'
>>>>>>> 8a43040e

const MAX_TEXT_LENGTH = 256
const DANGER_TEXT_LENGTH = MAX_TEXT_LENGTH

export const ComposePost = observer(function ComposePost({
  replyTo,
  onPost,
  onClose,
}: {
  replyTo?: ComposerOpts['replyTo']
  onPost?: ComposerOpts['onPost']
  onClose: () => void
}) {
  const store = useStores()
  const textInput = useRef<TextInput>(null)
  const [isProcessing, setIsProcessing] = useState(false)
  const [error, setError] = useState('')
  const [text, setText] = useState('')
  const [selectedPhotos, setSelectedPhotos] = useState<string[]>([])

  const autocompleteView = useMemo<UserAutocompleteViewModel>(
    () => new UserAutocompleteViewModel(store),
    [store],
  )
  const localPhotos = useMemo<UserLocalPhotosModel>(
    () => new UserLocalPhotosModel(store),
    [store],
  )

  useEffect(() => {
    autocompleteView.setup()
    localPhotos.setup()
  }, [autocompleteView, localPhotos])

  useEffect(() => {
    // HACK
    // wait a moment before focusing the input to resolve some layout bugs with the keyboard-avoiding-view
    // -prf
    let to: NodeJS.Timeout | undefined
    if (textInput.current) {
      to = setTimeout(() => {
        textInput.current?.focus()
      }, 250)
    }
    return () => {
      if (to) {
        clearTimeout(to)
      }
    }
  }, [])

  const onChangeText = (newText: string) => {
    setText(newText)

    const prefix = extractTextAutocompletePrefix(newText)
    if (typeof prefix === 'string') {
      autocompleteView.setActive(true)
      autocompleteView.setPrefix(prefix)
    } else {
      autocompleteView.setActive(false)
    }
  }
  const onPressCancel = () => {
    onClose()
  }
  const onPressPublish = async () => {
    if (isProcessing) {
      return
    }
    if (text.length > MAX_TEXT_LENGTH) {
      return
    }
    setError('')
    if (text.trim().length === 0) {
      setError('Did you want to say anything?')
      return false
    }
    setIsProcessing(true)
    try {
      const replyRef = replyTo
        ? {uri: replyTo.uri, cid: replyTo.cid}
        : undefined
      await apilib.post(store, text, replyRef, autocompleteView.knownHandles)
    } catch (e: any) {
      console.error(`Failed to create post: ${e.toString()}`)
      setError(
        'Post failed to upload. Please check your Internet connection and try again.',
      )
      setIsProcessing(false)
      return
    }
    onPost?.()
    onClose()
    Toast.show(`Your ${replyTo ? 'reply' : 'post'} has been published`)
  }
  const onSelectAutocompleteItem = (item: string) => {
    setText(replaceTextAutocompletePrefix(text, item))
    autocompleteView.setActive(false)
  }

  const canPost = text.length <= MAX_TEXT_LENGTH
  const progressColor = text.length > DANGER_TEXT_LENGTH ? '#e60000' : undefined

  const selectTextInputLayout =
    selectedPhotos.length !== 0
      ? styles.textInputLayoutWithPhoto
      : styles.textInputLayoutWithoutPhoto
  const selectTextInputPlaceholder = replyTo
    ? 'Write your reply'
    : selectedPhotos.length !== 0
    ? 'Write a comment'
    : "What's up?"

  const textDecorated = useMemo(() => {
    let i = 0
    return detectLinkables(text).map(v => {
      if (typeof v === 'string') {
        return v
      } else {
        return (
          <Text key={i++} style={{color: colors.blue3}}>
            {v.link}
          </Text>
        )
      }
    })
  }, [text])

  return (
    <KeyboardAvoidingView behavior="padding" style={styles.outer}>
      <SafeAreaView style={s.flex1}>
        <View style={styles.topbar}>
          <TouchableOpacity onPress={onPressCancel}>
            <Text style={[s.blue3, s.f18]}>Cancel</Text>
          </TouchableOpacity>
          <View style={s.flex1} />
          {isProcessing ? (
            <View style={styles.postBtn}>
              <ActivityIndicator />
            </View>
          ) : canPost ? (
            <TouchableOpacity onPress={onPressPublish}>
              <LinearGradient
                colors={[gradients.primary.start, gradients.primary.end]}
                start={{x: 0, y: 0}}
                end={{x: 1, y: 1}}
                style={styles.postBtn}>
                <Text style={[s.white, s.f16, s.bold]}>
                  {replyTo ? 'Reply' : 'Post'}
                </Text>
              </LinearGradient>
            </TouchableOpacity>
          ) : (
            <View style={[styles.postBtn, {backgroundColor: colors.gray1}]}>
              <Text style={[s.gray5, s.f16, s.bold]}>Post</Text>
            </View>
          )}
        </View>
        {error !== '' && (
          <View style={styles.errorLine}>
            <View style={styles.errorIcon}>
              <FontAwesomeIcon
                icon="exclamation"
                style={{color: colors.red4}}
                size={10}
              />
            </View>
            <Text style={s.red4}>{error}</Text>
          </View>
        )}
        {replyTo ? (
          <View style={styles.replyToLayout}>
            <UserAvatar
              handle={replyTo.author.handle}
              displayName={replyTo.author.displayName}
              size={50}
            />
            <View style={styles.replyToPost}>
              <TextLink
                href={`/profile/${replyTo.author.handle}`}
                text={replyTo.author.displayName || replyTo.author.handle}
                style={[s.f16, s.bold]}
              />
              <Text style={[s.f16, s['lh16-1.3']]} numberOfLines={6}>
                {replyTo.text}
              </Text>
            </View>
          </View>
        ) : undefined}
        <View style={[styles.textInputLayout, selectTextInputLayout]}>
          <UserAvatar
            handle={store.me.handle || ''}
            displayName={store.me.displayName}
            size={50}
          />
          <TextInput
            ref={textInput}
            multiline
            scrollEnabled
            onChangeText={(text: string) => onChangeText(text)}
            placeholder={selectTextInputPlaceholder}
            style={styles.textInput}>
            {textDecorated}
          </TextInput>
        </View>
        <SelectedPhoto
          selectedPhotos={selectedPhotos}
          setSelectedPhotos={setSelectedPhotos}
        />
<<<<<<< HEAD
        {localPhotos.photos != null &&
=======
        {IMAGES_ENABLED &&
          localPhotos.photos != null &&
>>>>>>> 8a43040e
          text === '' &&
          selectedPhotos.length === 0 && (
            <PhotoCarouselPicker
              selectedPhotos={selectedPhotos}
              setSelectedPhotos={setSelectedPhotos}
              localPhotos={localPhotos}
            />
          )}
<<<<<<< HEAD
        <View style={styles.separator} />
        <View style={[s.flexRow, s.pt10, s.pb10, s.pr5, styles.contentCenter]}>
=======
        <View style={styles.bottomBar}>
>>>>>>> 8a43040e
          <View style={s.flex1} />
          <Text style={[s.mr10, {color: progressColor}]}>
            {MAX_TEXT_LENGTH - text.length}
          </Text>
          <View>
            <ProgressCircle
              color={progressColor}
              progress={text.length / MAX_TEXT_LENGTH}
            />
          </View>
        </View>
        <Autocomplete
          active={autocompleteView.isActive}
          items={autocompleteView.suggestions}
          onSelect={onSelectAutocompleteItem}
        />
      </SafeAreaView>
    </KeyboardAvoidingView>
  )
})

const atPrefixRegex = /@([a-z0-9\.]*)$/i
function extractTextAutocompletePrefix(text: string) {
  const match = atPrefixRegex.exec(text)
  if (match) {
    return match[1]
  }
  return undefined
}
function replaceTextAutocompletePrefix(text: string, item: string) {
  return text.replace(atPrefixRegex, `@${item} `)
}

const styles = StyleSheet.create({
  outer: {
    flexDirection: 'column',
    backgroundColor: '#fff',
    padding: 15,
    height: '100%',
  },
  topbar: {
    flexDirection: 'row',
    alignItems: 'center',
    paddingTop: 10,
    paddingBottom: 10,
    paddingHorizontal: 5,
    height: 55,
  },
  postBtn: {
    borderRadius: 20,
    paddingHorizontal: 20,
    paddingVertical: 6,
  },
  errorLine: {
    flexDirection: 'row',
    backgroundColor: colors.red1,
    borderRadius: 6,
    paddingHorizontal: 8,
    paddingVertical: 6,
    marginVertical: 6,
  },
  errorIcon: {
    borderWidth: 1,
    borderColor: colors.red4,
    color: colors.red4,
    borderRadius: 30,
    width: 16,
    height: 16,
    alignItems: 'center',
    justifyContent: 'center',
    marginRight: 5,
  },
  textInputLayoutWithPhoto: {
    flexWrap: 'wrap',
  },
  textInputLayoutWithoutPhoto: {
    flex: 1,
  },
  textInputLayout: {
    flexDirection: 'row',
    borderTopWidth: 1,
    borderTopColor: colors.gray2,
    paddingTop: 16,
  },
  textInput: {
    flex: 1,
    padding: 5,
    fontSize: 18,
    marginLeft: 8,
  },
  replyToLayout: {
    flexDirection: 'row',
    borderTopWidth: 1,
    borderTopColor: colors.gray2,
    paddingTop: 16,
    paddingBottom: 16,
  },
  replyToPost: {
    flex: 1,
    paddingLeft: 13,
    paddingRight: 8,
  },
<<<<<<< HEAD
  contentCenter: {alignItems: 'center'},
  separator: {
    borderBottomColor: 'black',
    borderBottomWidth: StyleSheet.hairlineWidth,
    width: '100%',
=======
  bottomBar: {
    flexDirection: 'row',
    paddingVertical: 10,
    paddingRight: 5,
    alignItems: 'center',
    borderTopWidth: 1,
    borderTopColor: colors.gray2,
>>>>>>> 8a43040e
  },
})<|MERGE_RESOLUTION|>--- conflicted
+++ resolved
@@ -26,10 +26,7 @@
 import {UserLocalPhotosModel} from '../../../state/models/user-local-photos'
 import {PhotoCarouselPicker} from './PhotoCarouselPicker'
 import {SelectedPhoto} from './SelectedPhoto'
-<<<<<<< HEAD
-=======
 import {IMAGES_ENABLED} from '../../../build-flags'
->>>>>>> 8a43040e
 
 const MAX_TEXT_LENGTH = 256
 const DANGER_TEXT_LENGTH = MAX_TEXT_LENGTH
@@ -239,12 +236,8 @@
           selectedPhotos={selectedPhotos}
           setSelectedPhotos={setSelectedPhotos}
         />
-<<<<<<< HEAD
-        {localPhotos.photos != null &&
-=======
         {IMAGES_ENABLED &&
           localPhotos.photos != null &&
->>>>>>> 8a43040e
           text === '' &&
           selectedPhotos.length === 0 && (
             <PhotoCarouselPicker
@@ -253,12 +246,7 @@
               localPhotos={localPhotos}
             />
           )}
-<<<<<<< HEAD
-        <View style={styles.separator} />
-        <View style={[s.flexRow, s.pt10, s.pb10, s.pr5, styles.contentCenter]}>
-=======
         <View style={styles.bottomBar}>
->>>>>>> 8a43040e
           <View style={s.flex1} />
           <Text style={[s.mr10, {color: progressColor}]}>
             {MAX_TEXT_LENGTH - text.length}
@@ -361,13 +349,6 @@
     paddingLeft: 13,
     paddingRight: 8,
   },
-<<<<<<< HEAD
-  contentCenter: {alignItems: 'center'},
-  separator: {
-    borderBottomColor: 'black',
-    borderBottomWidth: StyleSheet.hairlineWidth,
-    width: '100%',
-=======
   bottomBar: {
     flexDirection: 'row',
     paddingVertical: 10,
@@ -375,6 +356,5 @@
     alignItems: 'center',
     borderTopWidth: 1,
     borderTopColor: colors.gray2,
->>>>>>> 8a43040e
   },
 })